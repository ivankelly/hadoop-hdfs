--- conflicted
+++ resolved
@@ -220,13 +220,13 @@
     for (StorageDirectory sd : storage.iterable(NameNodeDirType.EDITS)) {
       File editFile = storage.getImageFile(sd, NameNodeFile.EDITS);
       System.out.println("Verifying file: " + editFile);
-<<<<<<< HEAD
+
       int numEdits = namesystem.getPersistenceManager()
 	.getEditLog().loadFSEdits(new EditLogFileInputStream(editFile));
-=======
-      int numEdits = new FSEditLogLoader(namesystem).loadFSEdits(
-        new EditLogFileInputStream(editFile));
->>>>>>> bac9fe1f
+      // FIXME
+      // From HDFS-1462
+      //int numEdits = new FSEditLogLoader(namesystem).loadFSEdits(
+      //  new EditLogFileInputStream(editFile));
       System.out.println("Number of edits: " + numEdits);
     }
   }
