--- conflicted
+++ resolved
@@ -220,7 +220,6 @@
     for (StorageDirectory sd : storage.iterable(NameNodeDirType.EDITS)) {
       File editFile = storage.getImageFile(sd, NameNodeFile.EDITS);
       System.out.println("Verifying file: " + editFile);
-<<<<<<< HEAD
 
       int numEdits = namesystem.getPersistenceManager()
 	.getEditLog().loadFSEdits(new EditLogFileInputStream(editFile));
@@ -228,10 +227,7 @@
       // From HDFS-1462
       //int numEdits = new FSEditLogLoader(namesystem).loadFSEdits(
       //  new EditLogFileInputStream(editFile));
-=======
-      int numEdits = namesystem.getPersistenceManager()
-	.getEditLog().loadFSEdits(new EditLogFileInputStream(editFile));
->>>>>>> e05c9f81
+
       System.out.println("Number of edits: " + numEdits);
     }
   }
