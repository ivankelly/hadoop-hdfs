--- conflicted
+++ resolved
@@ -488,8 +488,6 @@
   </description>
 </property>
 
-<<<<<<< HEAD
-=======
 <property>
   <name>dfs.namenode.delegation.key.update-interval</name>
   <value>86400</value>
@@ -512,5 +510,4 @@
   </description>
 </property>
 
->>>>>>> 8d93e39e
 </configuration>