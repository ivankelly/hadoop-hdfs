--- conflicted
+++ resolved
@@ -162,14 +162,10 @@
   static void getFileClient(String fsName, String paramString, File[] localPath)
     throws IOException {
     byte[] buf = new byte[BUFFER_SIZE];
-<<<<<<< HEAD
-    StringBuilder str = new StringBuilder("http://"+fsName+"/getimage?");
-    str.append(paramString);
-=======
+
     String proto = UserGroupInformation.isSecurityEnabled() ? "https://" : "http://";
     StringBuilder str = new StringBuilder(proto+fsName+"/getimage?");
-    str.append(id);
->>>>>>> 0cfafce7
+    str.append(paramString);
 
     //
     // open connection to remote server
