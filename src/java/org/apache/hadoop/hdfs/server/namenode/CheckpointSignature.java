--- conflicted
+++ resolved
@@ -34,9 +34,10 @@
 public class CheckpointSignature extends StorageInfo 
                       implements WritableComparable<CheckpointSignature> {
   private static final String FIELD_SEPARATOR = ":";
-<<<<<<< HEAD
+
   public long editsTime = -1L;
   public long checkpointTime = -1L;
+  public MD5Hash imageDigest = null;
 
   public CheckpointSignature() {}
 
@@ -44,19 +45,8 @@
     super(storage);
     editsTime = storage.getEditsTime();
     checkpointTime = storage.getCheckpointTime();
-=======
-  long editsTime = -1L;
-  long checkpointTime = -1L;
-  MD5Hash imageDigest = null;
+    imageDigest = storage.imageDigest;
 
-  public CheckpointSignature() {}
-
-  CheckpointSignature(FSImage fsImage) {
-    super(fsImage);
-    editsTime = fsImage.getEditLog().getFsEditTime();
-    checkpointTime = fsImage.getCheckpointTime();
-    imageDigest = fsImage.imageDigest;
->>>>>>> 23f1ecd1
   }
 
   CheckpointSignature(String str) {
@@ -90,12 +80,8 @@
   public void validateStorageInfo(NNStorage si) throws IOException {
     if(layoutVersion != si.layoutVersion
         || namespaceID != si.namespaceID || cTime != si.cTime
-<<<<<<< HEAD
-       || checkpointTime != si.getCheckpointTime()) {
-=======
-        || checkpointTime != si.checkpointTime ||
+       || checkpointTime != si.getCheckpointTime() ||
         !imageDigest.equals(si.imageDigest)) {
->>>>>>> 23f1ecd1
       // checkpointTime can change when the image is saved - do not compare
       throw new IOException("Inconsistent checkpoint fields.\n"
           + "LV = " + layoutVersion + " namespaceID = " + namespaceID
