--- conflicted
+++ resolved
@@ -4204,18 +4204,6 @@
       writeUnlock();
     }
   }
-<<<<<<< HEAD
-  
-  public void rollFSImage() throws IOException {
-    writeLock();
-    try {
-      if (isInSafeMode()) {
-	throw new SafeModeException("Checkpoint not created",
-				    safeMode);
-      }
-      LOG.info("Roll FSImage from " + Server.getRemoteAddress());
-      persistenceManager.rollFSImage(true);
-=======
 
   /**
    * Moves fsimage.ckpt to fsImage and edits.new to edits
@@ -4231,8 +4219,8 @@
                                   safeMode);
     }
     LOG.info("Roll FSImage from " + Server.getRemoteAddress());
-    getFSImage().rollFSImage(sig, true);
->>>>>>> 23f1ecd1
+    //getFSImage().rollFSImage(sig, true);
+    persistenceManager.rollFSImage(sig, true);
     } finally {
       writeUnlock();
     }
