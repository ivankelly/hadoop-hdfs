--- conflicted
+++ resolved
@@ -4192,27 +4192,19 @@
     }
   }
 
-<<<<<<< HEAD
   synchronized void rollFSImage(CheckpointSignature sig) throws IOException {
-=======
-  void rollFSImage() throws IOException {
     writeLock();
     try {
->>>>>>> 0cfafce7
-    if (isInSafeMode()) {
-      // TODO I think we are actually safe to do this in Safemode
-      throw new SafeModeException("Checkpoint not created",
-                                  safeMode);
-    }
-    LOG.info("Roll FSImage from " + Server.getRemoteAddress());
-<<<<<<< HEAD
-    getFSImage().rollFSImage((int) sig.newestFinalizedEditLogIndex + 1);
-=======
-    getFSImage().rollFSImage();
+      if (isInSafeMode()) {
+        // TODO I think we are actually safe to do this in Safemode
+        throw new SafeModeException("Checkpoint not created",
+                                    safeMode);
+      }
+      LOG.info("Roll FSImage from " + Server.getRemoteAddress());
+      getFSImage().rollFSImage((int) sig.newestFinalizedEditLogIndex + 1);
     } finally {
       writeUnlock();
     }
->>>>>>> 0cfafce7
   }
 
   NamenodeCommand startCheckpoint(
@@ -4687,32 +4679,24 @@
    * @param registration
    * @throws IOException
    */
-<<<<<<< HEAD
   synchronized void registerBackupNode(NamenodeRegistration bnReg,
       NamenodeRegistration nnReg)  throws IOException {
-    if(getFSImage().getNamespaceID() != bnReg.getNamespaceID())
-=======
-  void registerBackupNode(NamenodeRegistration registration)
-  throws IOException {
     writeLock();
     try {
-    if(getFSImage().getNamespaceID() != registration.getNamespaceID())
->>>>>>> 0cfafce7
-      throw new IOException("Incompatible namespaceIDs: " 
-          + " Namenode namespaceID = " + getFSImage().getNamespaceID() 
-          + "; " + bnReg.getRole() +
-              " node namespaceID = " + bnReg.getNamespaceID());
-    boolean regAllowed = getEditLog().checkBackupRegistration(bnReg);
-    if(!regAllowed)
-      throw new IOException("Registration is not allowed. " +
-          "Another node is registered as a backup.");
-<<<<<<< HEAD
-    if (!bnReg.isRole(NamenodeRole.CHECKPOINT)) {
-      getEditLog().addBackupStream(bnReg, nnReg);
-=======
+      if(getFSImage().getNamespaceID() != bnReg.getNamespaceID())
+        throw new IOException("Incompatible namespaceIDs: " 
+                              + " Namenode namespaceID = " + getFSImage().getNamespaceID() 
+                              + "; " + bnReg.getRole() +
+                              " node namespaceID = " + bnReg.getNamespaceID());
+      boolean regAllowed = getEditLog().checkBackupRegistration(bnReg);
+      if(!regAllowed)
+        throw new IOException("Registration is not allowed. " +
+                              "Another node is registered as a backup.");
+      if (!bnReg.isRole(NamenodeRole.CHECKPOINT)) {
+        getEditLog().addBackupStream(bnReg, nnReg);
+      }
     } finally {
       writeUnlock();
->>>>>>> 0cfafce7
     }
   }
 
