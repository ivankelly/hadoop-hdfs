--- conflicted
+++ resolved
@@ -162,17 +162,6 @@
       while (!pathstack.empty()) {
         String p = pathstack.pop();
         try {
-<<<<<<< HEAD
-          FileStatus[] listing = nnproxy.getListing(p);
-          if (listing == null) {
-            LOG.warn("ListPathsServlet - Path " + p + " does not exist");
-            continue;
-          }
-          for (FileStatus i : listing) {
-            if (exclude.matcher(i.getPath().getName()).matches()
-                || !filter.matcher(i.getPath().getName()).matches()) {
-              continue;
-=======
           byte[] lastReturnedName = HdfsFileStatus.EMPTY_NAME;
           DirectoryListing thisListing;
           do {
@@ -183,7 +172,6 @@
                 LOG.warn("ListPathsServlet - Path " + p + " does not exist");
               }
               break;
->>>>>>> 8d93e39e
             }
             HdfsFileStatus[] listing = thisListing.getPartialListing();
             for (HdfsFileStatus i : listing) {
