--- conflicted
+++ resolved
@@ -236,8 +236,6 @@
    }
 
 
- 
->>>>>>> .merge_file_lyMnYn
   FSImage(FSNamesystem ns) {
     super(NodeType.NAME_NODE);
     //this.editLog = new FSEditLog(this);
@@ -1214,11 +1212,8 @@
         long blockSize = 0;
         pathComponents = readPathComponents(in);
         replication = in.readShort();
-<<<<<<< HEAD
         replication = storage.adjustReplication(replication);
-=======
-        replication = fsNamesys.adjustReplication(replication);
->>>>>>> bac9fe1f
+        //replication = fsNamesys.adjustReplication(replication);
         modificationTime = in.readLong();
         if (imgVersion <= -17) {
           atime = in.readLong();
@@ -1360,15 +1355,11 @@
    * @return number of edits loaded
    * @throws IOException
    */
-<<<<<<< HEAD
-  
-  /*  DELETEME
-int DELETEMEloadFSEdits(StorageDirectory sd) throws IOException {
-=======
+   //TODELETE
+   /*
   int loadFSEdits(StorageDirectory sd) throws IOException {
     FSEditLogLoader loader = new FSEditLogLoader(namesystem);
     
->>>>>>> bac9fe1f
     int numEdits = 0;
     EditLogFileInputStream edits = 
       new EditLogFileInputStream(getImageFile(sd, NameNodeFile.EDITS));
