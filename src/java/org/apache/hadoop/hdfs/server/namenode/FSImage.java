/**
 * Licensed to the Apache Software Foundation (ASF) under one
 * or more contributor license agreements.  See the NOTICE file
 * distributed with this work for additional information
 * regarding copyright ownership.  The ASF licenses this file
 * to you under the Apache License, Version 2.0 (the
 * "License"); you may not use this file except in compliance
 * with the License.  You may obtain a copy of the License at
 *
 *     http://www.apache.org/licenses/LICENSE-2.0
 *
 * Unless required by applicable law or agreed to in writing, software
 * distributed under the License is distributed on an "AS IS" BASIS,
 * WITHOUT WARRANTIES OR CONDITIONS OF ANY KIND, either express or implied.
 * See the License for the specific language governing permissions and
 * limitations under the License.
 */
package org.apache.hadoop.hdfs.server.namenode;

import java.io.BufferedInputStream;
import java.io.BufferedOutputStream;
import java.io.DataInput;
import java.io.DataInputStream;
import java.io.DataOutput;
import java.io.DataOutputStream;
import java.io.File;
import java.io.FileInputStream;
import java.io.FileOutputStream;
import java.io.IOException;
import java.io.RandomAccessFile;
import java.net.URI;
import java.nio.ByteBuffer;
import java.text.SimpleDateFormat;
import java.util.ArrayList;
import java.util.Arrays;
import java.util.Collection;
import java.util.Date;
import java.util.HashMap;
import java.util.HashSet;
import java.util.Iterator;
import java.util.List;
import java.util.Map;
import java.util.Properties;
import java.util.Random;
import java.util.Set;

import org.apache.commons.logging.Log;
import org.apache.commons.logging.LogFactory;
import org.apache.hadoop.classification.InterfaceAudience;
import org.apache.hadoop.classification.InterfaceStability;
import org.apache.hadoop.conf.Configuration;
import org.apache.hadoop.fs.Path;
import org.apache.hadoop.fs.permission.FsPermission;
import org.apache.hadoop.fs.permission.PermissionStatus;
import org.apache.hadoop.hdfs.DFSUtil;
import org.apache.hadoop.hdfs.DeprecatedUTF8;
import org.apache.hadoop.hdfs.protocol.Block;
import org.apache.hadoop.hdfs.protocol.DatanodeID;
import org.apache.hadoop.hdfs.protocol.FSConstants;
import org.apache.hadoop.hdfs.server.common.GenerationStamp;
import org.apache.hadoop.hdfs.server.common.InconsistentFSStateException;
import org.apache.hadoop.hdfs.server.common.Storage;
import org.apache.hadoop.hdfs.server.common.Storage.StorageDirectory;
import org.apache.hadoop.hdfs.server.common.Storage.StorageDirType;
import org.apache.hadoop.hdfs.server.common.StorageInfo;
import org.apache.hadoop.hdfs.server.common.UpgradeManager;
import org.apache.hadoop.hdfs.server.common.Util;
import static org.apache.hadoop.hdfs.server.common.Util.now;
import org.apache.hadoop.hdfs.server.common.HdfsConstants.BlockUCState;
import org.apache.hadoop.hdfs.server.common.HdfsConstants.NamenodeRole;
import org.apache.hadoop.hdfs.server.common.HdfsConstants.NodeType;
import org.apache.hadoop.hdfs.server.common.HdfsConstants.StartupOption;
import org.apache.hadoop.hdfs.server.namenode.JournalStream.JournalType;
import org.apache.hadoop.hdfs.server.protocol.CheckpointCommand;
import org.apache.hadoop.hdfs.server.protocol.NamenodeCommand;
import org.apache.hadoop.hdfs.server.protocol.NamenodeProtocol;
import org.apache.hadoop.hdfs.server.protocol.NamenodeRegistration;
import org.apache.hadoop.io.Text;
import org.apache.hadoop.io.Writable;
import org.apache.hadoop.io.compress.CompressionCodec;
import org.apache.hadoop.io.compress.CompressionCodecFactory;
import org.apache.hadoop.hdfs.DFSConfigKeys;
import org.apache.hadoop.hdfs.server.namenode.NNStorage.NameNodeDirType;
import org.apache.hadoop.hdfs.server.namenode.NNStorage.StorageErrorListener;
import org.apache.hadoop.hdfs.server.namenode.NNStorage.NameNodeFile;

/**
 * FSImage handles checkpointing and logging of the namespace edits.
 * 
 */
@InterfaceAudience.Private
@InterfaceStability.Evolving
public class FSImage 
 //extends Storage
 implements StorageErrorListener{

  // DELETEME
  // The filenames used for storing the images
  //
/*
   enum NameNodeFile {
    IMAGE     ("fsimage"),
    TIME      ("fstime"),
    EDITS     ("edits"),
    IMAGE_NEW ("fsimage.ckpt"),
    EDITS_NEW ("edits.new");
    
    private String fileName = null;
    private NameNodeFile(String name) {this.fileName = name;}
    String getName() {return fileName;}
  }
*/
  /**
   * Implementation of StorageDirType specific to namenode storage
   * A Storage directory could be of type IMAGE which stores only fsimage,
   * or of type EDITS which stores edits or of type IMAGE_AND_EDITS which 
   * stores both fsimage and edits.
   */
  /*  static enum NameNodeDirType implements StorageDirType {
    UNDEFINED,
    IMAGE,
    EDITS,
    IMAGE_AND_EDITS;
    
    public StorageDirType getStorageDirType() {
      return this;
    }
    
    public boolean isOfType(StorageDirType type) {
      if ((this == IMAGE_AND_EDITS) && (type == IMAGE || type == EDITS))
        return true;
      return this == type;
    }
    }*/

  protected FSNamesystem namesystem = null;
  // TODELETE
  //protected long checkpointTime = -1L;  // The age of the image
  //protected FSEditLog editLog = null;
  private boolean isUpgradeFinalized = false;

  /**
   * flag that controls if we try to restore failed storages
   */
  private boolean restoreFailedStorage = false;

  /**
   * list of failed (and thus removed) storages
   */
  //TODELETE
  //protected List<StorageDirectory> removedStorageDirs = new ArrayList<StorageDirectory>();
    
  /**
   * URIs for importing an image from a checkpoint. In the default case,
   * URIs will represent directories. 
   */
  //TODELETE
  //private Collection<URI> checkpointDirs;
  //private Collection<URI> checkpointEditsDirs;

  /**
   * Image compression related fields
   */
  private boolean compressImage = false;  // if image should be compressed
  private CompressionCodec saveCodec;     // the compression codec
  private CompressionCodecFactory codecFac;  // all the supported codecs





  /**
   * Can fs-image be rolled?
   */
  //volatile protected CheckpointStates ckptState = FSImage.CheckpointStates.START; 


  /**
   * Used for saving the image to disk
   */
  static private final FsPermission FILE_PERM = new FsPermission((short)0);
  static private final byte[] PATH_SEPARATOR = DFSUtil.string2Bytes(Path.SEPARATOR);

  protected static final Log LOG = LogFactory.getLog(NameNode.class.getName());
    
  protected Configuration conf;
  protected NNStorage storage;
  
  public FSImage(Configuration conf, NNStorage storage){
    assert conf != null && storage != null;

    this.conf = conf;
    this.storage = storage;
  }

  /**
   */
  //TODELETE
  /*
  FSImage() {
    this((FSNamesystem)null);
  }
  */
  
  //TODELETE
  /*

  /**
   * Constructor
   * @param conf Configuration
   */

    /*
  FSImage(Configuration conf) throws IOException {
    this();
    if(conf.getBoolean(DFSConfigKeys.DFS_NAMENODE_NAME_DIR_RESTORE_KEY, 
        DFSConfigKeys.DFS_NAMENODE_NAME_DIR_RESTORE_DEFAULT)) {
      NameNode.LOG.info("set FSImage.restoreFailedStorage");
      setRestoreFailedStorage(true);
    }
    setCheckpointDirectories(FSImage.getCheckpointDirs(conf, null),
        FSImage.getCheckpointEditsDirs(conf, null));
    this.compressImage = conf.getBoolean(
        DFSConfigKeys.DFS_IMAGE_COMPRESS_KEY,
        DFSConfigKeys.DFS_IMAGE_COMPRESS_DEFAULT);
     this.codecFac = new CompressionCodecFactory(conf);
     if (this.compressImage) {
       String codecClassName = conf.get(
           DFSConfigKeys.DFS_IMAGE_COMPRESSION_CODEC_KEY,
           DFSConfigKeys.DFS_IMAGE_COMPRESSION_CODEC_DEFAULT);
       this.saveCodec = codecFac.getCodecByClassName(codecClassName);
       if (this.saveCodec == null) {
         throw new IOException("Not supported codec: " + codecClassName);
       }
     }
   }


  FSImage(FSNamesystem ns) {
    super(NodeType.NAME_NODE);
    //this.editLog = new FSEditLog(this);
    setFSNamesystem(ns);
  }*/

  /**
   * @throws IOException 
   */
  //TODELETE
  /*
  FSImage(Collection<URI> fsDirs, Collection<URI> fsEditsDirs) 
      throws IOException {
    this();
    setStorageDirectories(fsDirs, fsEditsDirs);
  }*/

  //TODELETE
  /*
  public FSImage(StorageInfo storageInfo) {
    super(NodeType.NAME_NODE, storageInfo);
  }*/
  

  /**
   * Represents an Image (image and edit file).
   * @throws IOException 
   */
  //TODELETE
  /*
  FSImage(URI imageDir) throws IOException {
    this();
    ArrayList<URI> dirs = new ArrayList<URI>(1);
    ArrayList<URI> editsDirs = new ArrayList<URI>(1);
    dirs.add(imageDir);
    editsDirs.add(imageDir);
    setStorageDirectories(dirs, editsDirs);
  }
  */
  
  @Override
  public void errorOccurred(StorageDirectory sd) {
    
    
    
  }
  
  
  protected FSNamesystem getFSNamesystem() {
    return namesystem;
  }

  public void setFSNamesystem(FSNamesystem ns) {
    namesystem = ns;
  }

  public void setRestoreFailedStorage(boolean val) {
    LOG.info("set restore failed storage to " + val);
    restoreFailedStorage=val;
  }
  
  public boolean getRestoreFailedStorage() {
    return restoreFailedStorage;
  }
  
  
  //TODELETE
  /*
  void setStorageDirectories(Collection<URI> fsNameDirs,
                             Collection<URI> fsEditsDirs) throws IOException {
    

    this.storageDirs = new ArrayList<StorageDirectory>();
    this.removedStorageDirs = new ArrayList<StorageDirectory>();
    
   // Add all name dirs with appropriate NameNodeDirType 
    for (URI dirName : fsNameDirs) {
      checkSchemeConsistency(dirName);
      boolean isAlsoEdits = false;
      for (URI editsDirName : fsEditsDirs) {
        if (editsDirName.compareTo(dirName) == 0) {
          isAlsoEdits = true;
          fsEditsDirs.remove(editsDirName);
          break;
        }
      }
      NameNodeDirType dirType = (isAlsoEdits) ?
                          NameNodeDirType.IMAGE_AND_EDITS :
                          NameNodeDirType.IMAGE;
      // Add to the list of storage directories, only if the 
      // URI is of type file://
      if(dirName.getScheme().compareTo(JournalType.FILE.name().toLowerCase()) 
          == 0){
        this.addStorageDir(new StorageDirectory(new File(dirName.getPath()), 
            dirType));
      }
    }
    
    // Add edits dirs if they are different from name dirs
    for (URI dirName : fsEditsDirs) {
      checkSchemeConsistency(dirName);
      // Add to the list of storage directories, only if the 
      // URI is of type file://
      if(dirName.getScheme().compareTo(JournalType.FILE.name().toLowerCase())
          == 0)
        this.addStorageDir(new StorageDirectory(new File(dirName.getPath()), 
                    NameNodeDirType.EDITS));
                    
    }
    
  }*/

  /* 
   * Checks the consistency of a URI, in particular if the scheme 
   * is specified and is supported by a concrete implementation 
   */
  //TODELETE
  /*
  static void checkSchemeConsistency(URI u) throws IOException {
    String scheme = u.getScheme();
    // the URI should have a proper scheme
    if(scheme == null)
      throw new IOException("Undefined scheme for " + u);
    else {
      try {
        // the scheme should be enumerated as JournalType
        JournalType.valueOf(scheme.toUpperCase());
      } catch (IllegalArgumentException iae){
        throw new IOException("Unknown scheme " + scheme + 
            ". It should correspond to a JournalType enumeration value");
      }
    }
  };
  */
  
  //FIXME: think on a better way to handle that.
  // setCheckpointDirectories is called from FSDirectory constructor
  // and from persistenceManager.load()
  public void setCheckpointDirectories(Collection<URI> dirs,
                                Collection<URI> editsDirs) {
   storage.setCheckpointDirectories(dirs, editsDirs);
  }
  
  
  
  static File getImageFile(StorageDirectory sd, NameNodeFile type) {
    return new File(sd.getCurrentDir(), type.getName());
  }
  
  
  
  //TODELETE
  /*
  File getEditFile(StorageDirectory sd) {
    return getImageFile(sd, NameNodeFile.EDITS);
  }*/
  
  //TODELETE
  /*
  File getEditNewFile(StorageDirectory sd) {
    return getImageFile(sd, NameNodeFile.EDITS_NEW);
  }*/

  
  
  // Used by checkpointStorage
  Collection<File> getFiles(NameNodeFile type, NameNodeDirType dirType) {
    // FIXME 
    return null;
  }
  

  Collection<URI> getDirectories(NameNodeDirType dirType) 
      throws IOException {
    ArrayList<URI> list = new ArrayList<URI>();
    Iterator<StorageDirectory> it = (dirType == null) ? storage.dirIterator() :
                                    storage.dirIterator(dirType);
    for ( ;it.hasNext(); ) {
      StorageDirectory sd = it.next();
      try {
        list.add(Util.fileAsURI(sd.getRoot()));
      } catch (IOException e) {
        throw new IOException("Exception while processing " +
            "StorageDirectory " + sd.getRoot(), e);
      }
    }
    return list;
  }

  /**
   * Retrieve current directories of type IMAGE
   * @return Collection of URI representing image directories 
   * @throws IOException in case of URI processing error
   */
  Collection<URI> getImageDirectories() throws IOException {
    return getDirectories(NameNodeDirType.IMAGE);
  }

  /**
   * Retrieve current directories of type EDITS
   * @return Collection of URI representing edits directories 
   * @throws IOException in case of URI processing error
   */
  Collection<URI> getEditsDirectories() throws IOException {
    return getDirectories(NameNodeDirType.EDITS);
  }

  /**
   * Return number of storage directories of the given type.
   * @param dirType directory type
   * @return number of storage directories of type dirType
   */
  //TODELETE
  /*
  int getNumStorageDirs(NameNodeDirType dirType) {
    if(dirType == null)
      return storage.getNumStorageDirs();
    Iterator<StorageDirectory> it = storage.dirIterator(dirType);
    int numDirs = 0;
    for(; it.hasNext(); it.next())
      numDirs++;
    return numDirs;
  }*/

  /**
   * Analyze storage directories.
   * Recover from previous transitions if required. 
   * Perform fs state transition if necessary depending on the namespace info.
   * Read storage info. 
   * 
   * @param dataDirs
   * @param startOpt startup option
   * @throws IOException
   * @return true if the image needs to be saved or false otherwise
   */
  /* TODELETE
    public boolean recoverTransitionRead(Collection<URI> dataDirs,
                                Collection<URI> editsDirs,
                                StartupOption startOpt)
      throws IOException {
    assert startOpt != StartupOption.FORMAT : 
      "NameNode formatting should be performed before reading the image";
    
    // none of the data dirs exist
    if((dataDirs.size() == 0 || editsDirs.size() == 0) 
                             && startOpt != StartupOption.IMPORT)  
      throw new IOException(
        "All specified directories are not accessible or do not exist.");
    
    if(startOpt == StartupOption.IMPORT 
        && (checkpointDirs == null || checkpointDirs.isEmpty()))
      throw new IOException("Cannot import image from a checkpoint. "
                          + "\"dfs.namenode.checkpoint.dir\" is not set." );

    if(startOpt == StartupOption.IMPORT 
        && (checkpointEditsDirs == null || checkpointEditsDirs.isEmpty()))
      throw new IOException("Cannot import image from a checkpoint. "
                          + "\"dfs.namenode.checkpoint.dir\" is not set." );
    
    setStorageDirectories(dataDirs, editsDirs);
    // 1. For each data directory calculate its state and 
    // check whether all is consistent before transitioning.
    Map<StorageDirectory, StorageState> dataDirStates = 
             new HashMap<StorageDirectory, StorageState>();
    boolean isFormatted = false;
    for (Iterator<StorageDirectory> it = 
                      storage.dirIterator(); it.hasNext();) {
      StorageDirectory sd = it.next();
      StorageState curState;
      try {
        curState = sd.analyzeStorage(startOpt);
        // sd is locked but not opened
        switch(curState) {
        case NON_EXISTENT:
          // name-node fails if any of the configured storage dirs are missing
          throw new InconsistentFSStateException(sd.getRoot(),
                      "storage directory does not exist or is not accessible.");
        case NOT_FORMATTED:
          break;
        case NORMAL:
          break;
        default:  // recovery is possible
          sd.doRecover(curState);      
        }
        if (curState != StorageState.NOT_FORMATTED 
            && startOpt != StartupOption.ROLLBACK) {
          sd.read(); // read and verify consistency with other directories
          isFormatted = true;
        }
        if (startOpt == StartupOption.IMPORT && isFormatted)
          // import of a checkpoint is allowed only into empty image directories
          throw new IOException("Cannot import image from a checkpoint. " 
              + " NameNode already contains an image in " + sd.getRoot());
      } catch (IOException ioe) {
        sd.unlock();
        throw ioe;
      }
      dataDirStates.put(sd,curState);
    }
    
    if (!isFormatted && startOpt != StartupOption.ROLLBACK 
                     && startOpt != StartupOption.IMPORT)
      throw new IOException("NameNode is not formatted.");
    if (layoutVersion < LAST_PRE_UPGRADE_LAYOUT_VERSION) {
      checkVersionUpgradable(layoutVersion);
    }
    if (startOpt != StartupOption.UPGRADE
          && layoutVersion < LAST_PRE_UPGRADE_LAYOUT_VERSION
          && layoutVersion != FSConstants.LAYOUT_VERSION)
        throw new IOException(
           "\nFile system image contains an old layout version " + layoutVersion
         + ".\nAn upgrade to version " + FSConstants.LAYOUT_VERSION
         + " is required.\nPlease restart NameNode with -upgrade option.");
    // check whether distributed upgrade is reguired and/or should be continued
    verifyDistributedUpgradeProgress(startOpt);

    // 2. Format unformatted dirs.
    this.checkpointTime = 0L;
    for (Iterator<StorageDirectory> it = 
                     storage.dirIterator(); it.hasNext();) {
      StorageDirectory sd = it.next();
      StorageState curState = dataDirStates.get(sd);
      switch(curState) {
      case NON_EXISTENT:
        throw new IOException(StorageState.NON_EXISTENT + 
                              " state cannot be here");
      case NOT_FORMATTED:
        LOG.info("Storage directory " + sd.getRoot() + " is not formatted.");
        LOG.info("Formatting ...");
        sd.clearDirectory(); // create empty currrent dir
        break;
      default:
        break;
      }
    }

    // 3. Do transitions
    switch(startOpt) {
    case UPGRADE:
      doUpgrade();
      return false; // upgrade saved image already
    case IMPORT:
      doImportCheckpoint();
      return false; // import checkpoint saved image already
    case ROLLBACK:
      doRollback();
      break;
    case REGULAR:
      // just load the image
    }
    
    boolean needToSave = loadFSImage();
    
  
    assert editLog != null : "editLog must be initialized";
    if(!editLog.isOpen())
      editLog.open();
  
    return needToSave;
  }*/

  public void doUpgrade() throws IOException {
    
    
    // Do upgrade for each directory
    long oldCTime = storage.getCTime();
    storage.cTime = now();  // generate new cTime for the state
    int oldLV = storage.getLayoutVersion();
    storage.layoutVersion = FSConstants.LAYOUT_VERSION;
    storage.checkpointTime = now();
    for (Iterator<StorageDirectory> it = 
                           storage.dirIterator(NameNodeDirType.IMAGE); it.hasNext();) {
      StorageDirectory sd = it.next();
      LOG.info("Upgrading image directory " + sd.getRoot()
               + ".\n   old LV = " + oldLV
               + "; old CTime = " + oldCTime
               + ".\n   new LV = " + storage.getLayoutVersion()
               + "; new CTime = " + storage.getCTime());
      File curDir = sd.getCurrentDir();
      File prevDir = sd.getPreviousDir();
      File tmpDir = sd.getPreviousTmp();
      assert curDir.exists() : "Current directory must exist.";
      assert !prevDir.exists() : "prvious directory must not exist.";
      assert !tmpDir.exists() : "prvious.tmp directory must not exist.";
      //assert !editLog.isOpen() : "Edits log must not be open.";
      // rename current to tmp
      NNStorage.rename(curDir, tmpDir);
      // save new image
      //storage.saveCurrent(sd);
      saveFSImage(getImageFile(sd, NameNodeFile.IMAGE));
      
      // rename tmp to previous
      NNStorage.rename(tmpDir, prevDir);
      
      isUpgradeFinalized = false;
      LOG.info("Upgrade of " + sd.getRoot() + " is complete.");
    }
    //initializeDistributedUpgrade();
    //editLog.open();
  }
  
  /*
  public void doUpgrade() throws IOException {
       
   

    if(getDistributedUpgradeState()) {
      // only distributed upgrade need to continue
      // don't do version upgrade
      this.loadFSImage();
      initializeDistributedUpgrade();
      return;
    }
    // Upgrade is allowed only if there are 
    // no previous fs states in any of the directories
    for (Iterator<StorageDirectory> it = 
                           storage.dirIterator(); it.hasNext();) {
      StorageDirectory sd = it.next();
      if (sd.getPreviousDir().exists())
        throw new InconsistentFSStateException(sd.getRoot(),
                                               "previous fs state should not exist during upgrade. "
                                               + "Finalize or rollback first.");
    }

    // load the latest image
    this.loadFSImage();

    
    storage.doUpgrade();
    
    // Do upgrade for each directory
    long oldCTime = this.getCTime();
    this.cTime = now();  // generate new cTime for the state
    int oldLV = this.getLayoutVersion();
    this.layoutVersion = FSConstants.LAYOUT_VERSION;
    this.checkpointTime = now();
    for (Iterator<StorageDirectory> it = 
                           storage.dirIterator(); it.hasNext();) {
      StorageDirectory sd = it.next();
      LOG.info("Upgrading image directory " + sd.getRoot()
               + ".\n   old LV = " + oldLV
               + "; old CTime = " + oldCTime
               + ".\n   new LV = " + this.getLayoutVersion()
               + "; new CTime = " + this.getCTime());
      File curDir = sd.getCurrentDir();
      File prevDir = sd.getPreviousDir();
      File tmpDir = sd.getPreviousTmp();
      assert curDir.exists() : "Current directory must exist.";
      assert !prevDir.exists() : "prvious directory must not exist.";
      assert !tmpDir.exists() : "prvious.tmp directory must not exist.";
      //assert !editLog.isOpen() : "Edits log must not be open.";
      // rename current to tmp
      rename(curDir, tmpDir);
      // save new image
      storage.saveCurrent(sd);
      // rename tmp to previous
      rename(tmpDir, prevDir);
      isUpgradeFinalized = false;
      LOG.info("Upgrade of " + sd.getRoot(upgrade) + " is complete.");
    }
    initializeDistributedUpgrade();
    //editLog.open();
    
    
    
    
    
  }
  */
  
  public void doRollback() throws IOException {
    
    storage.doRollback();
    
    /* Move somewhere else
    // Rollback is allowed only if there is 
    // a previous fs states in at least one of the storage directories.
    // Directories that don't have previous state do not rollback
    boolean canRollback = false;
    FSImage prevState = new FSImage(getFSNamesystem());
    prevState.layoutVersion = FSConstants.LAYOUT_VERSION;
    for (Iterator<StorageDirectory> it = 
                       storage.dirIterator(); it.hasNext();) {
      StorageDirectory sd = it.next();
      File prevDir = sd.getPreviousDir();
      if (!prevDir.exists()) {  // use current directory then
        LOG.info("Storage directory " + sd.getRoot()
                 + " does not contain previous fs state.");
        sd.read(); // read and verify consistency with other directories
        continue;
      }
      StorageDirectory sdPrev = prevState.new StorageDirectory(sd.getRoot());
      sdPrev.read(sdPrev.getPreviousVersionFile());  // read and verify consistency of the prev dir
      canRollback = true;
    }
    if (!canRollback)
      throw new IOException("Cannot rollback. " 
                            + "None of the storage directories contain previous fs state.");

    // Now that we know all directories are going to be consistent
    // Do rollback for each directory containing previous state
    for (Iterator<StorageDirectory> it = 
                          storage.dirIterator(); it.hasNext();) {
      StorageDirectory sd = it.next();
      File prevDir = sd.getPreviousDir();
      if (!prevDir.exists())
        continue;

      LOG.info("Rolling back storage directory " + sd.getRoot()
               + ".\n   new LV = " + prevState.getLayoutVersion()
               + "; new CTime = " + prevState.getCTime());
      File tmpDir = sd.getRemovedTmp();
      assert !tmpDir.exists() : "removed.tmp directory must not exist.";
      // rename current to tmp
      File curDir = sd.getCurrentDir();
      assert curDir.exists() : "Current directory must exist.";
      rename(curDir, tmpDir);
      // rename previous to current
      rename(prevDir, curDir);

      // delete tmp dir
      deleteDir(tmpDir);
      LOG.info("Rollback of " + sd.getRoot()+ " is complete.");
    }
    isUpgradeFinalized = true;
    // check whether name-node can start in regular mode
    verifyDistributedUpgradeProgress(StartupOption.REGULAR);
    */

  }

  //TODELETE
  /*
  private void doFinalize(StorageDirectory sd) throws IOException {
    // move somewhere else
    File prevDir = sd.getPreviousDir();
    if (!prevDir.exists()) { // already discarded
      LOG.info("Directory " + prevDir + " does not exist.");
      LOG.info("Finalize upgrade for " + sd.getRoot()+ " is not required.");
      return;
    }
    LOG.info("Finalizing upgrade for storage directory " 
             + sd.getRoot() + "."
             + (getLayoutVersion()==0 ? "" :
                   "\n   cur LV = " + this.getLayoutVersion()
                   + "; cur CTime = " + this.getCTime()));
    assert sd.getCurrentDir().exists() : "Current directory must exist.";
    final File tmpDir = sd.getFinalizedTmp();
    // rename previous to tmp and remove
    rename(prevDir, tmpDir);
    deleteDir(tmpDir);
    isUpgradeFinalized = true;
    LOG.info("Finalize upgrade for " + sd.getRoot()+ " is complete.");
   
  } 

  /**
   * Load image from a checkpoint directory and save it into the current one.
   * @throws IOException
   */
    /*
  void doImportCheckpoint() throws IOException {
    FSNamesystem fsNamesys = getFSNamesystem();
    FSImage ckptImage = new FSImage(fsNamesys);
    // replace real image with the checkpoint image
    FSImage realImage = fsNamesys.getFSImage();
    assert realImage == this;
    ckptImage.codecFac = realImage.codecFac;
    fsNamesys.dir.fsImage = ckptImage;
    // load from the checkpoint dirs
    try {
      ckptImage.recoverTransitionRead(checkpointDirs, checkpointEditsDirs,
                                              StartupOption.REGULAR);
    } finally {
      ckptImage.close();
    }
    // return back the real image
    realImage.setStorageInfo(ckptImage);
    checkpointTime = ckptImage.checkpointTime;
    fsNamesys.dir.fsImage = realImage;
    // and save it but keep the same checkpointTime
    saveNamespace(false);
  }*/

  void finalizeUpgrade() throws IOException {
    for (Iterator<StorageDirectory> it = 
                          storage.dirIterator(); it.hasNext();) {
      storage.doFinalize(it.next());
    }
  }

  boolean isUpgradeFinalized() {
    return isUpgradeFinalized;
  }

  /**
   * @param sds - array of SDs to process
   * @param propagate - flag, if set - then call corresponding EditLog stream's 
   * processIOError function.
   */
  void processIOError(ArrayList<StorageDirectory> sds) {
    for(StorageDirectory sd:sds) {
      storage.errorDirectory(sd);
    }
  }

  
  /*  public FSEditLog getEditLog() {
    return editLog;
<<<<<<< HEAD
    }*/
  
  // TODELETE
  // Introduced by HDFS-259 
  // is the isConversionNeeded method renamed, and moved to NNStorage
  /*  
  public boolean isPreUpgradableLayout(StorageDirectory sd) throws IOException {
=======
  }

  public boolean isConversionNeeded(StorageDirectory sd) throws IOException {
>>>>>>> 8aceffb1
    File oldImageDir = new File(sd.getRoot(), "image");
    if (!oldImageDir.exists()) {
      if(sd.getVersionFile().exists())
        throw new InconsistentFSStateException(sd.getRoot(),
            oldImageDir + " does not exist.");
      return false;
    }
    // check the layout version inside the image file
    File oldF = new File(oldImageDir, "fsimage");
    RandomAccessFile oldFile = new RandomAccessFile(oldF, "rws");
    try {
      oldFile.seek(0);
      int odlVersion = oldFile.readInt();
      if (odlVersion < LAST_PRE_UPGRADE_LAYOUT_VERSION)
        return false;
    } finally {
      oldFile.close();
    }
    return true;
<<<<<<< HEAD
    }*/

=======
  }
  
>>>>>>> 8aceffb1
  //

  // Atomic move sequence, to recover from interrupted checkpoint
  //
  //TODELETE
  /*
  boolean recoverInterruptedCheckpoint(StorageDirectory nameSD,
                                       StorageDirectory editsSD) 
                                       throws IOException {
    boolean needToSave = false;
    File curFile = getImageFile(nameSD, NameNodeFile.IMAGE);
    File ckptFile = getImageFile(nameSD, NameNodeFile.IMAGE_NEW);

    //
    // If we were in the midst of a checkpoint
    //
    if (ckptFile.exists()) {
      needToSave = true;
      if (getImageFile(editsSD, NameNodeFile.EDITS_NEW).exists()) {
        //
        // checkpointing migth have uploaded a new
        // merged image, but we discard it here because we are
        // not sure whether the entire merged image was uploaded
        // before the namenode crashed.
        //
        if (!ckptFile.delete()) {
          throw new IOException("Unable to delete " + ckptFile);
        }
      } else {
        //
        // checkpointing was in progress when the namenode
        // shutdown. The fsimage.ckpt was created and the edits.new
        // file was moved to edits. We complete that checkpoint by
        // moving fsimage.new to fsimage. There is no need to 
        // update the fstime file here. renameTo fails on Windows
        // if the destination file already exists.
        //
        if (!ckptFile.renameTo(curFile)) {
          if (!curFile.delete())
            LOG.warn("Unable to delete dir " + curFile + " before rename");
          if (!ckptFile.renameTo(curFile)) {
            throw new IOException("Unable to rename " + ckptFile +
                                  " to " + curFile);
          }
        }
      }
    }
    return needToSave;
  }*/

  /**
   * Choose latest image from one of the directories,
   * load it and merge with the edits from that directory.
   * 
   * Saving and loading fsimage should never trigger symlink resolution. 
   * The paths that are persisted do not have *intermediate* symlinks 
   * because intermediate symlinks are resolved at the time files, 
   * directories, and symlinks are created. All paths accessed while 
   * loading or saving fsimage should therefore only see symlinks as 
   * the final path component, and the functions called below do not
   * resolve symlinks that are the final path component.
   *
   * @return whether the image should be saved
   * @throws IOException
   */
  // TODELETE
  /*  public boolean DELETETHISMETHODloadFSImage() throws IOException {
    long latestNameCheckpointTime = Long.MIN_VALUE;
    long latestEditsCheckpointTime = Long.MIN_VALUE;
    boolean needToSave = false;
    isUpgradeFinalized = true;
    
    StorageDirectory latestNameSD = null;
    StorageDirectory latestEditsSD = null;
    
    Collection<String> imageDirs = new ArrayList<String>();
    Collection<String> editsDirs = new ArrayList<String>();
    
    // Set to determine if all of storageDirectories share the same checkpoint
    Set<Long> checkpointTimes = new HashSet<Long>();

    // Process each of the storage directories to find the pair of
    // newest image file and edit file
    for (Iterator<StorageDirectory> it = storage.dirIterator(); it.hasNext();) {
      StorageDirectory sd = it.next();

      // Was the file just formatted?
      if (!sd.getVersionFile().exists()) {
        needToSave |= true;
        continue;
      }
      
      boolean imageExists = false;
      boolean editsExists = false;
      
      // Determine if sd is image, edits or both
      if (sd.getStorageDirType().isOfType(NameNodeDirType.IMAGE)) {
        imageExists = getImageFile(sd, NameNodeFile.IMAGE).exists();
        imageDirs.add(sd.getRoot().getCanonicalPath());
      }
      
      if (sd.getStorageDirType().isOfType(NameNodeDirType.EDITS)) {
        editsExists = getImageFile(sd, NameNodeFile.EDITS).exists();
        editsDirs.add(sd.getRoot().getCanonicalPath());
      }
      
      checkpointTime = readCheckpointTime(sd);

      checkpointTimes.add(checkpointTime);
      
      if (sd.getStorageDirType().isOfType(NameNodeDirType.IMAGE) && 
         (latestNameCheckpointTime < checkpointTime) && imageExists) {
        latestNameCheckpointTime = checkpointTime;
        latestNameSD = sd;
      }
      
      if (sd.getStorageDirType().isOfType(NameNodeDirType.EDITS) && 
           (latestEditsCheckpointTime < checkpointTime) && editsExists) {
        latestEditsCheckpointTime = checkpointTime;
        latestEditsSD = sd;
      }
      
      // check that we have a valid, non-default checkpointTime
      if (checkpointTime <= 0L)
        needToSave |= true;
      
      // set finalized flag
      isUpgradeFinalized = isUpgradeFinalized && !sd.getPreviousDir().exists();
    }

    // We should have at least one image and one edits dirs
    if (latestNameSD == null)
      throw new IOException("Image file is not found in " + imageDirs);
    if (latestEditsSD == null)
      throw new IOException("Edits file is not found in " + editsDirs);

    // Make sure we are loading image and edits from same checkpoint
    if (latestNameCheckpointTime > latestEditsCheckpointTime
        && latestNameSD != latestEditsSD
        && latestNameSD.getStorageDirType() == NameNodeDirType.IMAGE
        && latestEditsSD.getStorageDirType() == NameNodeDirType.EDITS) {
      // This is a rare failure when NN has image-only and edits-only
      // storage directories, and fails right after saving images,
      // in some of the storage directories, but before purging edits.
      // See -NOTE- in saveNamespace().
      LOG.error("This is a rare failure scenario!!!");
      LOG.error("Image checkpoint time " + latestNameCheckpointTime +
                " > edits checkpoint time " + latestEditsCheckpointTime);
      LOG.error("Name-node will treat the image as the latest state of " +
                "the namespace. Old edits will be discarded.");
    } else if (latestNameCheckpointTime != latestEditsCheckpointTime)
      throw new IOException("Inconsistent storage detected, " +
                      "image and edits checkpoint times do not match. " +
                      "image checkpoint time = " + latestNameCheckpointTime +
                      "edits checkpoint time = " + latestEditsCheckpointTime);
    
    // If there was more than one checkpointTime recorded we should save
    needToSave |= checkpointTimes.size() != 1;
    
    // Recover from previous interrupted checkpoint, if any
    needToSave |= recoverInterruptedCheckpoint(latestNameSD, latestEditsSD);

    //
    // Load in bits
    //
    latestNameSD.read();
    needToSave |= loadFSImage(getImageFile(latestNameSD, NameNodeFile.IMAGE));
    
    // Load latest edits
    if (latestNameCheckpointTime > latestEditsCheckpointTime)
      // the image is already current, discard edits
      needToSave |= true;
    else // latestNameCheckpointTime == latestEditsCheckpointTime
      needToSave |= (loadFSEdits(latestEditsSD) > 0);
    
    return needToSave;
    }*/

  /**
   * Choose latest image from one of the directories,
   * load it and merge with the edits from that directory.
   * 
   * Saving and loading fsimage should never trigger symlink resolution. 
   * The paths that are persisted do not have *intermediate* symlinks 
   * because intermediate symlinks are resolved at the time files, 
   * directories, and symlinks are created. All paths accessed while 
   * loading or saving fsimage should therefore only see symlinks as 
   * the final path component, and the functions called below do not
   * resolve symlinks that are the final path component.
   *
   * @return whether the image should be saved
   * @throws IOException
   */
  public NNStorage.LoadDirectory findLatestImageDirectory() throws IOException {
    long latestNameCheckpointTime = Long.MIN_VALUE;
    boolean needToSave = false;
    isUpgradeFinalized = true;
    
    StorageDirectory latestNameSD = null;
    
    Collection<String> imageDirs = new ArrayList<String>();
    
    // Set to determine if all of storageDirectories share the same checkpoint
    Set<Long> checkpointTimes = new HashSet<Long>();

    // Process each of the storage directories to find the pair of
    // newest image file and edit file
    for (Iterator<StorageDirectory> it = storage.dirIterator(); it.hasNext();) {
      StorageDirectory sd = it.next();

      // Was the file just formatted?
      if (!sd.getVersionFile().exists()) {
        needToSave |= true;
        continue;
      }
      
      boolean imageExists = false;
      
      // Determine if sd is image, edits or both
      if (sd.getStorageDirType().isOfType(NameNodeDirType.IMAGE)) {
        imageExists = getImageFile(sd, NameNodeFile.IMAGE).exists();
        imageDirs.add(sd.getRoot().getCanonicalPath());
      }
      
      storage.checkpointTime = storage.readCheckpointTime(sd);

      checkpointTimes.add(storage.checkpointTime);
      
      if (sd.getStorageDirType().isOfType(NameNodeDirType.IMAGE) && 
         (latestNameCheckpointTime < storage.checkpointTime) && imageExists) {
        latestNameCheckpointTime = storage.checkpointTime;
        latestNameSD = sd;
      }
      
      // check that we have a valid, non-default checkpointTime
      if (storage.checkpointTime <= 0L)
        needToSave |= true;
      
      // set finalized flag
      isUpgradeFinalized = isUpgradeFinalized && !sd.getPreviousDir().exists();
    }

    // We should have at least one image and one edits dirs
    if (latestNameSD == null)
      throw new IOException("Image file is not found in " + imageDirs);

    // If there was more than one checkpointTime recorded we should save
    needToSave |= checkpointTimes.size() != 1;

    return new NNStorage.LoadDirectory(latestNameSD, needToSave);
  }

  /**
   * Load in the filesystem image from file. It's a big list of
   * filenames and blocks.  Return whether we should
   * "re-save" and consolidate the edit-logs
   */
  public boolean loadFSImage(File curFile) throws IOException {
    assert storage.getLayoutVersion() < 0 : "Negative layout version is expected.";
    assert curFile != null : "curFile is null";

    long startTime = now();   
    FSNamesystem fsNamesys = getFSNamesystem();
    FSDirectory fsDir = fsNamesys.dir;

    //
    // Load in bits
    //
    boolean needToSave = true;
    FileInputStream fin = new FileInputStream(curFile);
    DataInputStream in = new DataInputStream(fin);
    try {
      /*
       * Note: Remove any checks for version earlier than 
       * Storage.LAST_UPGRADABLE_LAYOUT_VERSION since we should never get 
       * to here with older images.
       */
      
      /*
       * TODO we need to change format of the image file
       * it should not contain version and namespace fields
       */
      // read image version: first appeared in version -1
      int imgVersion = in.readInt();
      needToSave = (imgVersion != FSConstants.LAYOUT_VERSION);

      // read namespaceID: first appeared in version -2
      //this.namespaceID = in.readInt();
      storage.setNamespaceId(in.readInt());

      // read number of files
      long numFiles;
      if (imgVersion <= -16) {
        numFiles = in.readLong();
      } else {
        numFiles = in.readInt();
      }

      //this.layoutVersion = imgVersion;
      storage.setLayoutVersion(imgVersion);
      
      // read in the last generation stamp.
      if (imgVersion <= -12) {
        long genstamp = in.readLong();
        fsNamesys.setGenerationStamp(genstamp); 
      }

      // read compression related info
      boolean isCompressed = false;
      if (imgVersion <= -25) {  // -25: 1st version providing compression option
        isCompressed = in.readBoolean();
        if (isCompressed) {
          String codecClassName = Text.readString(in);
          CompressionCodec loadCodec = codecFac.getCodecByClassName(codecClassName);
          if (loadCodec == null) {
            throw new IOException("Image compression codec not supported: "
                                 + codecClassName);
          }
          in = new DataInputStream(loadCodec.createInputStream(fin));
          LOG.info("Loading image file " + curFile +
              " compressed using codec " + codecClassName);
        }
      }
      if (!isCompressed) {
        // use buffered input stream
        in = new DataInputStream(new BufferedInputStream(fin));
      }
      
      // read file info
      short replication = fsNamesys.getDefaultReplication();

      LOG.info("Number of files = " + numFiles);

      byte[][] pathComponents;
      byte[][] parentPath = {{}};
      INodeDirectory parentINode = fsDir.rootDir;
      for (long i = 0; i < numFiles; i++) {
        long modificationTime = 0;
        long atime = 0;
        long blockSize = 0;
        pathComponents = readPathComponents(in);
        replication = in.readShort();
        replication = storage.adjustReplication(replication);
        //replication = fsNamesys.adjustReplication(replication);
        modificationTime = in.readLong();
        if (imgVersion <= -17) {
          atime = in.readLong();
        }
        if (imgVersion <= -8) {
          blockSize = in.readLong();
        }
        int numBlocks = in.readInt();
        Block blocks[] = null;

        // for older versions, a blocklist of size 0
        // indicates a directory.
        if ((-9 <= imgVersion && numBlocks > 0) ||
            (imgVersion < -9 && numBlocks >= 0)) {
          blocks = new Block[numBlocks];
          for (int j = 0; j < numBlocks; j++) {
            blocks[j] = new Block();
            if (-14 < imgVersion) {
              blocks[j].set(in.readLong(), in.readLong(), 
                            GenerationStamp.GRANDFATHER_GENERATION_STAMP);
            } else {
              blocks[j].readFields(in);
            }
          }
        }
        // Older versions of HDFS does not store the block size in inode.
        // If the file has more than one block, use the size of the 
        // first block as the blocksize. Otherwise use the default block size.
        //
        if (-8 <= imgVersion && blockSize == 0) {
          if (numBlocks > 1) {
            blockSize = blocks[0].getNumBytes();
          } else {
            long first = ((numBlocks == 1) ? blocks[0].getNumBytes(): 0);
            blockSize = Math.max(fsNamesys.getDefaultBlockSize(), first);
          }
        }
        
        // get quota only when the node is a directory
        long nsQuota = -1L;
        if (imgVersion <= -16 && blocks == null  && numBlocks == -1) {
          nsQuota = in.readLong();
        }
        long dsQuota = -1L;
        if (imgVersion <= -18 && blocks == null && numBlocks == -1) {
          dsQuota = in.readLong();
        }

        // Read the symlink only when the node is a symlink
        String symlink = "";
        if (imgVersion <= -23 && numBlocks == -2) {
          symlink = Text.readString(in);
        }
        
        PermissionStatus permissions = fsNamesys.getUpgradePermission();
        if (imgVersion <= -11) {
          permissions = PermissionStatus.read(in);
        }
        
        if (isRoot(pathComponents)) { // it is the root
          // update the root's attributes
          if (nsQuota != -1 || dsQuota != -1) {
            fsDir.rootDir.setQuota(nsQuota, dsQuota);
          }
          fsDir.rootDir.setModificationTime(modificationTime);
          fsDir.rootDir.setPermissionStatus(permissions);
          continue;
        }
        // check if the new inode belongs to the same parent
        if(!isParent(pathComponents, parentPath)) {
          parentINode = null;
          parentPath = getParent(pathComponents);
        }
        // add new inode
        // without propagating modification time to parent
        parentINode = fsDir.addToParent(pathComponents, parentINode, permissions,
                                        blocks, symlink, replication, modificationTime, 
                                        atime, nsQuota, dsQuota, blockSize, false);
      }
      
      // load datanode info
      this.loadDatanodes(imgVersion, in);

      // load Files Under Construction
      this.loadFilesUnderConstruction(imgVersion, in, fsNamesys);
      
      this.loadSecretManagerState(imgVersion, in, fsNamesys);
      
    } finally {
      in.close();
    }
    
    LOG.info("Image file of size " + curFile.length() + " loaded in " 
        + (now() - startTime)/1000 + " seconds.");

    return needToSave;
  }

  /**
   * Return string representing the parent of the given path.
   */
  //TODELETE
  /*
  String getParent(String path) {
    return path.substring(0, path.lastIndexOf(Path.SEPARATOR));
  }*/
  
  byte[][] getParent(byte[][] path) {
    byte[][] result = new byte[path.length - 1][];
    for (int i = 0; i < result.length; i++) {
      result[i] = new byte[path[i].length];
      System.arraycopy(path[i], 0, result[i], 0, path[i].length);
    }
    return result;
  }

  private boolean isRoot(byte[][] path) {
    return path.length == 1 &&
      path[0] == null;    
  }

  private boolean isParent(byte[][] path, byte[][] parent) {
    if (path == null || parent == null)
      return false;
    if (parent.length == 0 || path.length != parent.length + 1)
      return false;
    boolean isParent = true;
    for (int i = 0; i < parent.length; i++) {
      isParent = isParent && Arrays.equals(path[i], parent[i]); 
    }
    return isParent;
  }


  /**
   * Load and merge edits from two edits files
   * 
   * @param sd storage directory
   * @return number of edits loaded
   * @throws IOException
   */
   //TODELETE
   /*
  int loadFSEdits(StorageDirectory sd) throws IOException {
    FSEditLogLoader loader = new FSEditLogLoader(namesystem);
    
    int numEdits = 0;
    EditLogFileInputStream edits = 
      new EditLogFileInputStream(getImageFile(sd, NameNodeFile.EDITS));
    
    numEdits = loader.loadFSEdits(edits);
    edits.close();
    File editsNew = getImageFile(sd, NameNodeFile.EDITS_NEW);
    
    if (editsNew.exists() && editsNew.length() > 0) {
      edits = new EditLogFileInputStream(editsNew);
      numEdits += loader.loadFSEdits(edits);
      edits.close();
    }
    
    // update the counts.
    getFSNamesystem().dir.updateCountForINodeWithQuota();    
    
    return numEdits;
    }*/

  /**
   * Save the contents of the FS image to the file.
   */
  /*
  void saveFSImage(File newFile) throws IOException {
    FSNamesystem fsNamesys = getFSNamesystem();
    FSDirectory fsDir = fsNamesys.dir;
    long startTime = now();
    //
    // Write out data
    //
    FileOutputStream fos = new FileOutputStream(newFile);
    DataOutputStream out = new DataOutputStream(fos);
    try {
      out.writeInt(FSConstants.LAYOUT_VERSION);
      out.writeInt(storage.getNamespaceID());
      out.writeLong(fsDir.rootDir.numItemsInTree());
      out.writeLong(fsNamesys.getGenerationStamp());
      
      // write compression info
      out.writeBoolean(compressImage);
      if (compressImage) {
        String codecClassName = saveCodec.getClass().getCanonicalName();
        Text.writeString(out, codecClassName);
        out = new DataOutputStream(saveCodec.createOutputStream(fos));
        LOG.info("Saving image file " + newFile +
            " compressed using codec " + codecClassName);
      } else {
        // use a buffered output stream
        out = new DataOutputStream(new BufferedOutputStream(fos));
      }

      byte[] byteStore = new byte[4*FSConstants.MAX_PATH_LENGTH];
      ByteBuffer strbuf = ByteBuffer.wrap(byteStore);
      // save the root
      saveINode2Image(strbuf, fsDir.rootDir, out);
      // save the rest of the nodes
      saveImage(strbuf, 0, fsDir.rootDir, out);
      fsNamesys.saveFilesUnderConstruction(out);
      fsNamesys.saveSecretManagerState(out);
      strbuf = null;

      out.flush();
      fos.getChannel().force(true);
    } finally {
      out.close();
    }

    LOG.info("Image file of size " + newFile.length() + " saved in " 
        + (now() - startTime)/1000 + " seconds.");
    
  }*/

  
  
  /**
   * Save the contents of the FS image and create empty edits.
   * 
   * In order to minimize the recovery effort in case of failure during
   * saveNamespace the algorithm reduces discrepancy between directory states
   * by performing updates in the following order:
   * <ol>
   * <li> rename current to lastcheckpoint.tmp for all of them,</li>
   * <li> save image and recreate edits for all of them,</li>
   * <li> rename lastcheckpoint.tmp to previous.checkpoint.</li>
   * </ol>
   * On stage (2) we first save all images, then recreate edits.
   * Otherwise the name-node may purge all edits and fail,
   * in which case the journal will be lost.
   */
  public void saveNamespace(boolean renewCheckpointTime) throws IOException {
    /* TODELETE
    assert editLog != null : "editLog must be initialized";
    editLog.close();
    */
    if(renewCheckpointTime)
      storage.checkpointTime = now();
    ArrayList<StorageDirectory> errorSDs = new ArrayList<StorageDirectory>();

    // mv current -> lastcheckpoint.tmp
    for (Iterator<StorageDirectory> it = storage.dirIterator(); it.hasNext();) {
      StorageDirectory sd = it.next();
      try {
        storage.moveCurrent(sd);
      } catch(IOException ie) {
        LOG.error("Unable to move current for " + sd.getRoot(), ie);
        errorSDs.add(sd);
      }
    }

    // save images into current
    for (Iterator<StorageDirectory> it = storage.dirIterator(NameNodeDirType.IMAGE);
                                                              it.hasNext();) {
      StorageDirectory sd = it.next();
      try {
        saveCurrent(sd);
        //saveFSImage(storage.getImageFile(sd, NameNodeFile.IMAGE));
      } catch(IOException ie) {
        LOG.error("Unable to save image for " + sd.getRoot(), ie);
        errorSDs.add(sd);
      }
    }

    // -NOTE-
    // If NN has image-only and edits-only storage directories and fails here 
    // the image will have the latest namespace state.
    // During startup the image-only directories will recover by discarding
    // lastcheckpoint.tmp, while
    // the edits-only directories will recover by falling back
    // to the old state contained in their lastcheckpoint.tmp.
    // The edits directories should be discarded during startup because their
    // checkpointTime is older than that of image directories.

    // recreate edits in current
    /*
    for (Iterator<StorageDirectory> it = storage.dirIterator(NameNodeDirType.EDITS);
                                                              it.hasNext();) {
      StorageDirectory sd = it.next();
      try {
        storage.saveCurrent(sd);
      } catch(IOException ie) {
        LOG.error("Unable to save edits for " + sd.getRoot(), ie);
        errorSDs.add(sd);
      }
    }*/
    // mv lastcheckpoint.tmp -> previous.checkpoint
    for (Iterator<StorageDirectory> it = storage.dirIterator(); it.hasNext();) {
      StorageDirectory sd = it.next();
      try {
        storage.moveLastCheckpoint(sd);
      } catch(IOException ie) {
        LOG.error("Unable to move last checkpoint for " + sd.getRoot(), ie);
        errorSDs.add(sd);
      }
    }
    processIOError(errorSDs);
    /* TODELETE
    if(!editLog.isOpen()) editLog.open();
    */
  }

  /**
   * Generate new namespaceID.
   * 
   * namespaceID is a persistent attribute of the namespace.
   * It is generated when the namenode is formatted and remains the same
   * during the life cycle of the namenode.
   * When a datanodes register they receive it as the registrationID,
   * which is checked every time the datanode is communicating with the 
   * namenode. Datanodes that do not 'know' the namespaceID are rejected.
   * 
   * @return new namespaceID
   */
  // TODELETE
  /*
  private int newNamespaceID() {
    Random r = new Random();
    r.setSeed(now());
    int newID = 0;
    while(newID == 0)
      newID = r.nextInt(0x7FFFFFFF);  // use 31 bits only
    return newID;
  }
  */

  /** Create new dfs name directory.  Caution: this destroys all files
   * in this filesystem. */
  //TODELETE
  /*
  void format(StorageDirectory sd) throws IOException {
    
    sd.clearDirectory(); // create currrent dir
    sd.lock();
    try {
      storage.saveCurrent(sd);
    } finally {
      sd.unlock();
    }
    LOG.info("Storage directory " + sd.getRoot()
             + " has been successfully formatted.");
  }
  */

  public void format() throws IOException {
    /*
    this.layoutVersion = FSConstants.LAYOUT_VERSION;
    this.namespaceID = newNamespaceID();
    this.cTime = 0L;
    this.checkpointTime = now();
    for (Iterator<StorageDirectory> it = 
                           storage.dirIterator(); it.hasNext();) {
      StorageDirectory sd = it.next();
      format(sd);
    }
    */
    storage.setLayoutVersion(FSConstants.LAYOUT_VERSION);
    storage.setNamespaceId(storage.newNamespaceID());
    storage.setCTime(0L);
    storage.setCheckpointTime(now());
    for (Iterator<StorageDirectory> it = storage.dirIterator(NameNodeDirType.IMAGE); it.hasNext();) {
        StorageDirectory sd = it.next();
        format(sd);
    }

    
  }

  /*
   * Save one inode's attributes to the image.
   */
  /*
  private static void saveINode2Image(ByteBuffer name,
                                      INode node,
                                      DataOutputStream out) throws IOException {
    int nameLen = name.position();
    out.writeShort(nameLen);
    out.write(name.array(), name.arrayOffset(), nameLen);
    if (node.isDirectory()) {
      out.writeShort(0);  // replication
      out.writeLong(node.getModificationTime());
      out.writeLong(0);   // access time
      out.writeLong(0);   // preferred block size
      out.writeInt(-1);   // # of blocks
      out.writeLong(node.getNsQuota());
      out.writeLong(node.getDsQuota());
      FILE_PERM.fromShort(node.getFsPermissionShort());
      PermissionStatus.write(out, node.getUserName(),
                             node.getGroupName(),
                             FILE_PERM);
    } else if (node.isLink()) {
      out.writeShort(0);  // replication
      out.writeLong(0);   // modification time
      out.writeLong(0);   // access time
      out.writeLong(0);   // preferred block size
      out.writeInt(-2);   // # of blocks
      Text.writeString(out, ((INodeSymlink)node).getLinkValue());
      FILE_PERM.fromShort(node.getFsPermissionShort());
      PermissionStatus.write(out, node.getUserName(),
                             node.getGroupName(),
                             FILE_PERM);      
    } else {
      INodeFile fileINode = (INodeFile)node;
      out.writeShort(fileINode.getReplication());
      out.writeLong(fileINode.getModificationTime());
      out.writeLong(fileINode.getAccessTime());
      out.writeLong(fileINode.getPreferredBlockSize());
      Block[] blocks = fileINode.getBlocks();
      out.writeInt(blocks.length);
      for (Block blk : blocks)
        blk.write(out);
      FILE_PERM.fromShort(fileINode.getFsPermissionShort());
      PermissionStatus.write(out, fileINode.getUserName(),
                             fileINode.getGroupName(),
                             FILE_PERM);
    }
  }*/
  
  /**
   * Save file tree image starting from the given root.
   * This is a recursive procedure, which first saves all children of
   * a current directory and then moves inside the sub-directories.
   */
  /*
  private static void saveImage(ByteBuffer parentPrefix,
                                int prefixLength,
                                INodeDirectory current,
                                DataOutputStream out) throws IOException {
    int newPrefixLength = prefixLength;
    if (current.getChildrenRaw() == null)
      return;
    for(INode child : current.getChildren()) {
      // print all children first
      parentPrefix.position(prefixLength);
      parentPrefix.put(PATH_SEPARATOR).put(child.getLocalNameBytes());
      saveINode2Image(parentPrefix, child, out);
    }
    for(INode child : current.getChildren()) {
      if(!child.isDirectory())
        continue;
      parentPrefix.position(prefixLength);
      parentPrefix.put(PATH_SEPARATOR).put(child.getLocalNameBytes());
      newPrefixLength = parentPrefix.position();
      saveImage(parentPrefix, newPrefixLength, (INodeDirectory)child, out);
    }
    parentPrefix.position(prefixLength);
  }*/

  void loadDatanodes(int version, DataInputStream in) throws IOException {
    if (version > -3) // pre datanode image version
      return;
    if (version <= -12) {
      return; // new versions do not store the datanodes any more.
    }
    int size = in.readInt();
    for(int i = 0; i < size; i++) {
      DatanodeImage nodeImage = new DatanodeImage();
      nodeImage.readFields(in);
      // We don't need to add these descriptors any more.
    }
  }

  private void loadFilesUnderConstruction(int version, DataInputStream in, 
      FSNamesystem fs) throws IOException {
    FSDirectory fsDir = fs.dir;
    if (version > -13) // pre lease image version
      return;
    int size = in.readInt();

    LOG.info("Number of files under construction = " + size);

    for (int i = 0; i < size; i++) {
      INodeFileUnderConstruction cons = readINodeUnderConstruction(in);

      // verify that file exists in namespace
      String path = cons.getLocalName();
      INode old = fsDir.getFileINode(path);
      if (old == null) {
        throw new IOException("Found lease for non-existent file " + path);
      }
      if (old.isDirectory()) {
        throw new IOException("Found lease for directory " + path);
      }
      INodeFile oldnode = (INodeFile) old;
      fsDir.replaceNode(path, oldnode, cons);
      fs.leaseManager.addLease(cons.getClientName(), path); 
    }
  }

  private void loadSecretManagerState(int version,  DataInputStream in, 
      FSNamesystem fs) throws IOException {
    if (version > -23) {
      //SecretManagerState is not available.
      //This must not happen if security is turned on.
      return; 
    }
    fs.loadSecretManagerState(in);
  }
  
  // Helper function that reads in an INodeUnderConstruction
  // from the input stream
  //
  static INodeFileUnderConstruction readINodeUnderConstruction(
                            DataInputStream in) throws IOException {
    byte[] name = readBytes(in);
    short blockReplication = in.readShort();
    long modificationTime = in.readLong();
    long preferredBlockSize = in.readLong();
    int numBlocks = in.readInt();
    BlockInfo[] blocks = new BlockInfo[numBlocks];
    Block blk = new Block();
    int i = 0;
    for (; i < numBlocks-1; i++) {
      blk.readFields(in);
      blocks[i] = new BlockInfo(blk, blockReplication);
    }
    // last block is UNDER_CONSTRUCTION
    if(numBlocks > 0) {
      blk.readFields(in);
      blocks[i] = new BlockInfoUnderConstruction(
        blk, blockReplication, BlockUCState.UNDER_CONSTRUCTION, null);
    }
    PermissionStatus perm = PermissionStatus.read(in);
    String clientName = readString(in);
    String clientMachine = readString(in);

    // These locations are not used at all
    int numLocs = in.readInt();
    DatanodeDescriptor[] locations = new DatanodeDescriptor[numLocs];
    for (i = 0; i < numLocs; i++) {
      locations[i] = new DatanodeDescriptor();
      locations[i].readFields(in);
    }

    return new INodeFileUnderConstruction(name, 
                                          blockReplication, 
                                          modificationTime,
                                          preferredBlockSize,
                                          blocks,
                                          perm,
                                          clientName,
                                          clientMachine,
                                          null);
  }

  // Helper function that writes an INodeUnderConstruction
  // into the input stream
  //
  static void writeINodeUnderConstruction(DataOutputStream out,
                                           INodeFileUnderConstruction cons,
                                           String path) 
                                           throws IOException {
    writeString(path, out);
    out.writeShort(cons.getReplication());
    out.writeLong(cons.getModificationTime());
    out.writeLong(cons.getPreferredBlockSize());
    int nrBlocks = cons.getBlocks().length;
    out.writeInt(nrBlocks);
    for (int i = 0; i < nrBlocks; i++) {
      cons.getBlocks()[i].write(out);
    }
    cons.getPermissionStatus().write(out);
    writeString(cons.getClientName(), out);
    writeString(cons.getClientMachine(), out);

    out.writeInt(0); //  do not store locations of last block
  }

  /** DELETEME
   * Moves fsimage.ckpt to fsImage and edits.new to edits
   * Reopens the new edits file.
   *
  void rollFSImage() throws IOException {
    rollFSImage(true);
    }*/

  


  public synchronized void close() throws IOException {
    //getEditLog().close();
    storage.unlockAll();
    
  }

  /** FIXME - delete
   * Return the name of the image file.
   */
  public File getFsImageName() {
    StorageDirectory sd = null;
    for (Iterator<StorageDirectory> it = 
      storage.dirIterator(NameNodeDirType.IMAGE); it.hasNext();) {
      sd = it.next();
      if(sd.getRoot().canRead())
        return getImageFile(sd, NameNodeFile.IMAGE); 
    }
    return null;
  }

  /**
   * See if any of removed storages iw "writable" again, and can be returned 
   * into service
   */
  // TO DELETE
  /*
  synchronized void attemptRestoreRemovedStorage() {   
    // if directory is "alive" - copy the images there...
    if(!restoreFailedStorage || removedStorageDirs.size() == 0) 
      return; //nothing to restore
    
    LOG.info("FSImage.attemptRestoreRemovedStorage: check removed(failed) " +
        "storarge. removedStorages size = " + removedStorageDirs.size());
    for(Iterator<StorageDirectory> it = this.removedStorageDirs.iterator(); it.hasNext();) {
      StorageDirectory sd = it.next();
      File root = sd.getRoot();
      LOG.info("currently disabled dir " + root.getAbsolutePath() + 
          "; type="+sd.getStorageDirType() + ";canwrite="+root.canWrite());
      try {
        
        if(root.exists() && root.canWrite()) { 
          format(sd);
          LOG.info("restoring dir " + sd.getRoot().getAbsolutePath());
          if(sd.getStorageDirType().isOfType(NameNodeDirType.EDITS)) {
            File eFile = getEditFile(sd);
            editLog.addNewEditLogStream(eFile);
          }
          this.addStorageDir(sd); // restore
          it.remove();
        }
      } catch(IOException e) {
        LOG.warn("failed to restore " + sd.getRoot().getAbsolutePath(), e);
      }
    }    
  }
 
  public File getFsEditName() throws IOException {
    return getEditLog().getFsEditName();
  }
 */

  //TODELETE
  /*
  File getFsTimeName() {
    StorageDirectory sd = null;
    // NameNodeFile.TIME shoul be same on all directories
    for (Iterator<StorageDirectory> it = 
             storage.dirIterator(); it.hasNext();)
      sd = it.next();
    return getImageFile(sd, NameNodeFile.TIME);
  }*/

  /** FIXME - DELETE
   * Return the name of the image file that is uploaded by periodic
   * checkpointing.
   */
  File[] getFsImageNameCheckpoint() {
    ArrayList<File> list = new ArrayList<File>();
    for (Iterator<StorageDirectory> it = 
                 storage.dirIterator(NameNodeDirType.IMAGE); it.hasNext();) {
      list.add(getImageFile(it.next(), NameNodeFile.IMAGE_NEW));
    }
    return list.toArray(new File[list.size()]);
  }

  // TO DELETE
  // Moved to NNUtils
  /**
   * DatanodeImage is used to store persistent information
   * about datanodes into the fsImage.
   */
  static class DatanodeImage implements Writable {
    DatanodeDescriptor node = new DatanodeDescriptor();

    /////////////////////////////////////////////////
    // Writable
    /////////////////////////////////////////////////
    /**
     * Public method that serializes the information about a
     * Datanode to be stored in the fsImage.
     */
    public void write(DataOutput out) throws IOException {
      new DatanodeID(node).write(out);
      out.writeLong(node.getCapacity());
      out.writeLong(node.getRemaining());
      out.writeLong(node.getLastUpdate());
      out.writeInt(node.getXceiverCount());
    }

    /**
     * Public method that reads a serialized Datanode
     * from the fsImage.
     */
    public void readFields(DataInput in) throws IOException {
      DatanodeID id = new DatanodeID();
      id.readFields(in);
      long capacity = in.readLong();
      long remaining = in.readLong();
      long lastUpdate = in.readLong();
      int xceiverCount = in.readInt();

      // update the DatanodeDescriptor with the data we read in
      node.updateRegInfo(id);
      node.setStorageID(id.getStorageID());
      node.setCapacity(capacity);
      node.setRemaining(remaining);
      node.setLastUpdate(lastUpdate);
      node.setXceiverCount(xceiverCount);
    }
  }

<<<<<<< HEAD

  /**
   * Save the contents of the FS image to the file.
   */
  
  void saveFSImage(File newFile) throws IOException {
    FSNamesystem fsNamesys = getFSNamesystem();
    FSDirectory fsDir = fsNamesys.dir;
    long startTime = now();
    //
    // Write out data
    //
    FileOutputStream fos = new FileOutputStream(newFile);
    DataOutputStream out = new DataOutputStream(fos);
    try {
      out.writeInt(FSConstants.LAYOUT_VERSION);
      out.writeInt(storage.getNamespaceID());
      out.writeLong(fsDir.rootDir.numItemsInTree());
      out.writeLong(fsNamesys.getGenerationStamp());
      
      // write compression info
      out.writeBoolean(compressImage);
      if (compressImage) {
        String codecClassName = saveCodec.getClass().getCanonicalName();
        Text.writeString(out, codecClassName);
        out = new DataOutputStream(saveCodec.createOutputStream(fos));
        LOG.info("Saving image file " + newFile +
            " compressed using codec " + codecClassName);
      } else {
        // use a buffered output stream
        out = new DataOutputStream(new BufferedOutputStream(fos));
      }

      byte[] byteStore = new byte[4*FSConstants.MAX_PATH_LENGTH];
      ByteBuffer strbuf = ByteBuffer.wrap(byteStore);
      // save the root
      saveINode2Image(strbuf, fsDir.rootDir, out);
      // save the rest of the nodes
      saveImage(strbuf, 0, fsDir.rootDir, out);
      fsNamesys.saveFilesUnderConstruction(out);
      fsNamesys.saveSecretManagerState(out);
      strbuf = null;

      out.flush();
      fos.getChannel().force(true);
    } finally {
      out.close();
    }

    LOG.info("Image file of size " + newFile.length() + " saved in " 
        + (now() - startTime)/1000 + " seconds.");
    
  }
  
  /*
  
  
  
  void saveFSImage(File newFile) throws IOException {
    FSNamesystem fsNamesys = getFSNamesystem();
    FSDirectory fsDir = fsNamesys.dir;
    long startTime = now();
    //
    // Write out data
    //
    FileOutputStream fos = new FileOutputStream(newFile);
    DataOutputStream out = new DataOutputStream(
      new BufferedOutputStream(fos));
    try {
      out.writeInt(FSConstants.LAYOUT_VERSION);
      out.writeInt(storage.getNamespaceID());
      out.writeLong(fsDir.rootDir.numItemsInTree());
      out.writeLong(fsNamesys.getGenerationStamp());
      byte[] byteStore = new byte[4*FSConstants.MAX_PATH_LENGTH];
      ByteBuffer strbuf = ByteBuffer.wrap(byteStore);
      // save the root
      saveINode2Image(strbuf, fsDir.rootDir, out);
      // save the rest of the nodes
      saveImage(strbuf, 0, fsDir.rootDir, out);
      fsNamesys.saveFilesUnderConstruction(out);
      fsNamesys.saveSecretManagerState(out);
      strbuf = null;

      out.flush();
      fos.getChannel().force(true);
    } finally {
      out.close();
    }

    LOG.info("Image file of size " + newFile.length() + " saved in " 
        + (now() - startTime)/1000 + " seconds.");
    
  }*/
  
  
  /**
   * Save file tree image starting from the given root.
   * This is a recursive procedure, which first saves all children of
   * a current directory and then moves inside the sub-directories.
   */
  private static void saveImage(ByteBuffer parentPrefix,
                                int prefixLength,
                                INodeDirectory current,
                                DataOutputStream out) throws IOException {
    int newPrefixLength = prefixLength;
    if (current.getChildrenRaw() == null)
      return;
    for(INode child : current.getChildren()) {
      // print all children first
      parentPrefix.position(prefixLength);
      parentPrefix.put(PATH_SEPARATOR).put(child.getLocalNameBytes());
      saveINode2Image(parentPrefix, child, out);
    }
    for(INode child : current.getChildren()) {
      if(!child.isDirectory())
        continue;
      parentPrefix.position(prefixLength);
      parentPrefix.put(PATH_SEPARATOR).put(child.getLocalNameBytes());
      newPrefixLength = parentPrefix.position();
      saveImage(parentPrefix, newPrefixLength, (INodeDirectory)child, out);
    }
    parentPrefix.position(prefixLength);
  }
  
  
  /*
   * Save one inode's attributes to the image.
   */
  private static void saveINode2Image(ByteBuffer name,
                                      INode node,
                                      DataOutputStream out) throws IOException {
    int nameLen = name.position();
    out.writeShort(nameLen);
    out.write(name.array(), name.arrayOffset(), nameLen);
    if (node.isDirectory()) {
      out.writeShort(0);  // replication
      out.writeLong(node.getModificationTime());
      out.writeLong(0);   // access time
      out.writeLong(0);   // preferred block size
      out.writeInt(-1);   // # of blocks
      out.writeLong(node.getNsQuota());
      out.writeLong(node.getDsQuota());
      FILE_PERM.fromShort(node.getFsPermissionShort());
      PermissionStatus.write(out, node.getUserName(),
                             node.getGroupName(),
                             FILE_PERM);
    } else if (node.isLink()) {
      out.writeShort(0);  // replication
      out.writeLong(0);   // modification time
      out.writeLong(0);   // access time
      out.writeLong(0);   // preferred block size
      out.writeInt(-2);   // # of blocks
      Text.writeString(out, ((INodeSymlink)node).getLinkValue());
      FILE_PERM.fromShort(node.getFsPermissionShort());
      PermissionStatus.write(out, node.getUserName(),
                             node.getGroupName(),
                             FILE_PERM);      
    } else {
      INodeFile fileINode = (INodeFile)node;
      out.writeShort(fileINode.getReplication());
      out.writeLong(fileINode.getModificationTime());
      out.writeLong(fileINode.getAccessTime());
      out.writeLong(fileINode.getPreferredBlockSize());
      Block[] blocks = fileINode.getBlocks();
      out.writeInt(blocks.length);
      for (Block blk : blocks)
        blk.write(out);
      FILE_PERM.fromShort(fileINode.getFsPermissionShort());
      PermissionStatus.write(out, fileINode.getUserName(),
                             fileINode.getGroupName(),
                             FILE_PERM);
    }
  }
  
  
  /**
   * Save current image and empty journal into {@code current} directory.
   */
  public void saveCurrent(StorageDirectory sd) throws IOException {
    File curDir = sd.getCurrentDir();
    NameNodeDirType dirType = (NameNodeDirType)sd.getStorageDirType();
    // save new image or new edits
    if (!curDir.exists() && !curDir.mkdir())
      throw new IOException("Cannot create directory " + curDir);
    if (dirType.isOfType(NameNodeDirType.IMAGE))
      saveFSImage(getImageFile(sd, NameNodeFile.IMAGE));
    //if (dirType.isOfType(NameNodeDirType.EDITS))
      //editlog.createEditLogFile(getImageFile(sd, NameNodeFile.EDITS));
      //createEditLogFile(getImageFile(sd, NameNodeFile.EDITS));
    // write version and time files
    sd.write();
  }

  /**
   * Format a device.
   * @param sd
   * @throws IOException
   */
  public void format(StorageDirectory sd) throws IOException {
    sd.clearDirectory(); // create currrent dir
    sd.lock();
    try {
      //saveCurrent(sd);
      saveFSImage(getImageFile(sd, NameNodeFile.IMAGE));
    } finally {
      sd.unlock();
    }
    LOG.info("Storage directory " + sd.getRoot()
    + " has been successfully formatted.");
  }

  // TODELETE
  /*
=======
>>>>>>> 8aceffb1
  protected void corruptPreUpgradeStorage(File rootDir) throws IOException {
    File oldImageDir = new File(rootDir, "image");
    if (!oldImageDir.exists())
      if (!oldImageDir.mkdir())
        throw new IOException("Cannot create directory " + oldImageDir);
    File oldImage = new File(oldImageDir, "fsimage");
    if (!oldImage.exists())
      // recreate old image file to let pre-upgrade versions fail
      if (!oldImage.createNewFile())
        throw new IOException("Cannot create file " + oldImage);
    RandomAccessFile oldFile = new RandomAccessFile(oldImage, "rws");
    // write new version into old image file
    try {
      writeCorruptedData(oldFile);
    } finally {
      oldFile.close();
    }
  }
<<<<<<< HEAD
   */
  /*
  //TODELETE
=======

>>>>>>> 8aceffb1
  private boolean getDistributedUpgradeState() {
    FSNamesystem ns = getFSNamesystem();
    return ns == null ? false : ns.getDistributedUpgradeState();
  }
  //TODELETE
  private int getDistributedUpgradeVersion() {
    FSNamesystem ns = getFSNamesystem();
    return ns == null ? 0 : ns.getDistributedUpgradeVersion();
  }
  //TODELETE
  private void setDistributedUpgradeState(boolean uState, int uVersion) {
    getFSNamesystem().upgradeManager.setUpgradeState(uState, uVersion);
  }
  */
  
  //TODELETE
  /*
  private void verifyDistributedUpgradeProgress(StartupOption startOpt
                                                ) throws IOException {
    if(startOpt == StartupOption.ROLLBACK || startOpt == StartupOption.IMPORT)
      return;
    UpgradeManager um = getFSNamesystem().upgradeManager;
    assert um != null : "FSNameSystem.upgradeManager is null.";
    if(startOpt != StartupOption.UPGRADE) {
      if(um.getUpgradeState())
        throw new IOException(
                    "\n   Previous distributed upgrade was not completed. "
                  + "\n   Please restart NameNode with -upgrade option.");
      if(um.getDistributedUpgrades() != null)
        throw new IOException("\n   Distributed upgrade for NameNode version " 
          + um.getUpgradeVersion() + " to current LV " + FSConstants.LAYOUT_VERSION
          + " is required.\n   Please restart NameNode with -upgrade option.");
    }
  }
  */
  
  //TODELETE
  /*
  private void initializeDistributedUpgrade() throws IOException {
    UpgradeManagerNamenode um = getFSNamesystem().upgradeManager;
    if(! um.initializeUpgrade())
      return;
    // write new upgrade state into disk
    storage.writeAll();
    NameNode.LOG.info("\n   Distributed upgrade for NameNode version " 
        + um.getUpgradeVersion() + " to current LV " 
        + FSConstants.LAYOUT_VERSION + " is initialized.");
  }
   */
  /**
   * Retrieve checkpoint dirs from configuration.
   *  
   * @param conf the Configuration
   * @param defaultValue a default value for the attribute, if null
   * @return a Collection of URIs representing the values in 
   * fs.checkpoint.dir configuration property
   */
  //TODELETE
  /*
  static Collection<URI> getCheckpointDirs(Configuration conf,
      String defaultValue) {
    Collection<String> dirNames = conf.getStringCollection(DFSConfigKeys.DFS_NAMENODE_CHECKPOINT_DIR_KEY);
    if (dirNames.size() == 0 && defaultValue != null) {
      dirNames.add(defaultValue);
    }
    return Util.stringCollectionAsURIs(dirNames);
  }
  */
  
  //TODELETE
  /*
  static Collection<URI> getCheckpointEditsDirs(Configuration conf,
      String defaultName) {
    Collection<String> dirNames = 
      conf.getStringCollection(DFSConfigKeys.DFS_NAMENODE_CHECKPOINT_EDITS_DIR_KEY);
    if (dirNames.size() == 0 && defaultName != null) {
      dirNames.add(defaultName);
    }
    return Util.stringCollectionAsURIs(dirNames);
  }
  */
  static private final DeprecatedUTF8 U_STR = new DeprecatedUTF8();
  // This should be reverted to package private once the ImageLoader
  // code is moved into this package. This method should not be called
  // by other code.
  public static String readString(DataInputStream in) throws IOException {
    U_STR.readFields(in);
    return U_STR.toString();
  }

  static String readString_EmptyAsNull(DataInputStream in) throws IOException {
    final String s = readString(in);
    return s.isEmpty()? null: s;
  }
  
  /**
   * Reading the path from the image and converting it to byte[][] directly
   * this saves us an array copy and conversions to and from String
   * @param in
   * @return the array each element of which is a byte[] representation 
   *            of a path component
   * @throws IOException
   */
  public static byte[][] readPathComponents(DataInputStream in)
      throws IOException {
      U_STR.readFields(in);
      return DFSUtil.bytes2byteArray(U_STR.getBytes(),
        U_STR.getLength(), (byte) Path.SEPARATOR_CHAR);
    
  }

  // Same comments apply for this method as for readString()
  public static byte[] readBytes(DataInputStream in) throws IOException {
    U_STR.readFields(in);
    int len = U_STR.getLength();
    byte[] bytes = new byte[len];
    System.arraycopy(U_STR.getBytes(), 0, bytes, 0, len);
    return bytes;
  }

  static void writeString(String str, DataOutputStream out) throws IOException {
    U_STR.set(str);
    U_STR.write(out);
  }

}<|MERGE_RESOLUTION|>--- conflicted
+++ resolved
@@ -845,19 +845,11 @@
   
   /*  public FSEditLog getEditLog() {
     return editLog;
-<<<<<<< HEAD
     }*/
   
   // TODELETE
-  // Introduced by HDFS-259 
-  // is the isConversionNeeded method renamed, and moved to NNStorage
-  /*  
-  public boolean isPreUpgradableLayout(StorageDirectory sd) throws IOException {
-=======
-  }
-
+  /*
   public boolean isConversionNeeded(StorageDirectory sd) throws IOException {
->>>>>>> 8aceffb1
     File oldImageDir = new File(sd.getRoot(), "image");
     if (!oldImageDir.exists()) {
       if(sd.getVersionFile().exists())
@@ -877,15 +869,10 @@
       oldFile.close();
     }
     return true;
-<<<<<<< HEAD
-    }*/
-
-=======
-  }
-  
->>>>>>> 8aceffb1
+  }*/
+ 
+
   //
-
   // Atomic move sequence, to recover from interrupted checkpoint
   //
   //TODELETE
@@ -1943,8 +1930,6 @@
     }
   }
 
-<<<<<<< HEAD
-
   /**
    * Save the contents of the FS image to the file.
    */
@@ -2157,8 +2142,6 @@
 
   // TODELETE
   /*
-=======
->>>>>>> 8aceffb1
   protected void corruptPreUpgradeStorage(File rootDir) throws IOException {
     File oldImageDir = new File(rootDir, "image");
     if (!oldImageDir.exists())
@@ -2177,13 +2160,9 @@
       oldFile.close();
     }
   }
-<<<<<<< HEAD
-   */
-  /*
-  //TODELETE
-=======
-
->>>>>>> 8aceffb1
+   */
+  /*
+  //TODELETE
   private boolean getDistributedUpgradeState() {
     FSNamesystem ns = getFSNamesystem();
     return ns == null ? false : ns.getDistributedUpgradeState();
