--- conflicted
+++ resolved
@@ -98,15 +98,13 @@
  //extends Storage
  implements StorageErrorListener{
 
-<<<<<<< HEAD
+
   // DELETEME
-=======
-  private static final SimpleDateFormat DATE_FORM =
-    new SimpleDateFormat("yyyy-MM-dd HH:mm:ss");
-
-  static final String MESSAGE_DIGEST_PROPERTY = "imageMD5Digest";
+  //private static final SimpleDateFormat DATE_FORM =
+  //  new SimpleDateFormat("yyyy-MM-dd HH:mm:ss");
+  //static final String MESSAGE_DIGEST_PROPERTY = "imageMD5Digest";
+
   //
->>>>>>> 23f1ecd1
   // The filenames used for storing the images
   //
 /*
@@ -150,8 +148,8 @@
   //protected long checkpointTime = -1L;  // The age of the image
   //protected FSEditLog editLog = null;
   private boolean isUpgradeFinalized = false;
-  protected MD5Hash imageDigest = null;
-  protected MD5Hash newImageDigest = null;
+    //protected MD5Hash imageDigest = null;
+    //protected MD5Hash newImageDigest = null;
 
   /**
    * flag that controls if we try to restore failed storages
@@ -844,150 +842,7 @@
   boolean isUpgradeFinalized() {
     return isUpgradeFinalized;
   }
-
-<<<<<<< HEAD
-=======
-  protected void getFields(Properties props, 
-                           StorageDirectory sd 
-                           ) throws IOException {
-    super.getFields(props, sd);
-    if (layoutVersion == 0)
-      throw new IOException("NameNode directory " 
-                            + sd.getRoot() + " is not formatted.");
-    String sDUS, sDUV;
-    sDUS = props.getProperty("distributedUpgradeState"); 
-    sDUV = props.getProperty("distributedUpgradeVersion");
-    setDistributedUpgradeState(
-        sDUS == null? false : Boolean.parseBoolean(sDUS),
-        sDUV == null? getLayoutVersion() : Integer.parseInt(sDUV));
-    
-    String sMd5 = props.getProperty(MESSAGE_DIGEST_PROPERTY);
-    if (layoutVersion <= -26) {
-      if (sMd5 == null) {
-        throw new InconsistentFSStateException(sd.getRoot(),
-            "file " + STORAGE_FILE_VERSION + " does not have MD5 image digest.");
-      }
-      this.imageDigest = new MD5Hash(sMd5);
-    } else if (sMd5 != null) {
-      throw new InconsistentFSStateException(sd.getRoot(),
-          "file " + STORAGE_FILE_VERSION +
-          " has image MD5 digest when version is " + layoutVersion);
-    }
-
-    this.checkpointTime = readCheckpointTime(sd);
-  }
-
-  /**
-   * Determine the checkpoint time of the specified StorageDirectory
-   * 
-   * @param sd StorageDirectory to check
-   * @return If file exists and can be read, last checkpoint time. If not, 0L.
-   * @throws IOException On errors processing file pointed to by sd
-   */
-  long readCheckpointTime(StorageDirectory sd) throws IOException {
-    File timeFile = getImageFile(sd, NameNodeFile.TIME);
-    long timeStamp = 0L;
-    if (timeFile.exists() && timeFile.canRead()) {
-      DataInputStream in = new DataInputStream(new FileInputStream(timeFile));
-      try {
-        timeStamp = in.readLong();
-      } finally {
-        in.close();
-      }
-    }
-    return timeStamp;
-  }
-
-  /**
-   * Write last checkpoint time and version file into the storage directory.
-   * 
-   * The version file should always be written last.
-   * Missing or corrupted version file indicates that 
-   * the checkpoint is not valid.
-   * 
-   * @param sd storage directory
-   * @throws IOException
-   */
-  protected void setFields(Properties props, 
-                           StorageDirectory sd 
-                           ) throws IOException {
-    super.setFields(props, sd);
-    boolean uState = getDistributedUpgradeState();
-    int uVersion = getDistributedUpgradeVersion();
-    if(uState && uVersion != getLayoutVersion()) {
-      props.setProperty("distributedUpgradeState", Boolean.toString(uState));
-      props.setProperty("distributedUpgradeVersion", Integer.toString(uVersion)); 
-    }
-    if (imageDigest == null) {
-      imageDigest = MD5Hash.digest(
-          new FileInputStream(getImageFile(sd, NameNodeFile.IMAGE)));
-    }
-    props.setProperty(MESSAGE_DIGEST_PROPERTY, imageDigest.toString());
-
-    writeCheckpointTime(sd);
-  }
-
-  /**
-   * Write last checkpoint time into a separate file.
-   * 
-   * @param sd
-   * @throws IOException
-   */
-  void writeCheckpointTime(StorageDirectory sd) throws IOException {
-    if (checkpointTime < 0L)
-      return; // do not write negative time
-    File timeFile = getImageFile(sd, NameNodeFile.TIME);
-    if (timeFile.exists() && ! timeFile.delete()) {
-        LOG.error("Cannot delete chekpoint time file: "
-                  + timeFile.getCanonicalPath());
-    }
-    FileOutputStream fos = new FileOutputStream(timeFile);
-    DataOutputStream out = new DataOutputStream(fos);
-    try {
-      out.writeLong(checkpointTime);
-      out.flush();
-      fos.getChannel().force(true);
-    } finally {
-      out.close();
-    }
-  }
-
-  /**
-   * Record new checkpoint time in order to
-   * distinguish healthy directories from the removed ones.
-   * If there is an error writing new checkpoint time, the corresponding
-   * storage directory is removed from the list.
-   */
-  void incrementCheckpointTime() {
-    setCheckpointTime(checkpointTime + 1);
-  }
-
-  /**
-   * The age of the namespace state.<p>
-   * Reflects the latest time the image was saved.
-   * Modified with every save or a checkpoint.
-   * Persisted in VERSION file.
-   */
-  long getCheckpointTime() {
-    return checkpointTime;
-  }
-
-  void setCheckpointTime(long newCpT) {
-    checkpointTime = newCpT;
-    // Write new checkpoint time in all storage directories
-    for(Iterator<StorageDirectory> it =
-                          dirIterator(); it.hasNext();) {
-      StorageDirectory sd = it.next();
-      try {
-        writeCheckpointTime(sd);
-      } catch(IOException e) {
-        // Close any edits stream associated with this dir and remove directory
-        LOG.warn("incrementCheckpointTime failed on " + sd.getRoot().getPath() + ";type="+sd.getStorageDirType());
-      }
-    }
-  }
-
->>>>>>> 23f1ecd1
+ 
   /**
    * @param sds - array of SDs to process
    * @param propagate - flag, if set - then call corresponding EditLog stream's 
@@ -1469,12 +1324,12 @@
 
     // verify checksum
     MD5Hash readImageMd5 = new MD5Hash(digester.digest());
-    if (imageDigest == null) {
-      imageDigest = readImageMd5; // set this fsimage's checksum
-    } else if (!imageDigest.equals(readImageMd5)) {
+    if (storage.imageDigest == null) {
+      storage.imageDigest = readImageMd5; // set this fsimage's checksum
+    } else if (!storage.imageDigest.equals(readImageMd5)) {
       throw new IOException("Image file " + curFile + 
           "is corrupt with MD5 checksum of " + readImageMd5 +
-          " but expecting " + imageDigest);
+          " but expecting " + storage.imageDigest);
     }
 
     LOG.info("Image file of size " + curFile.length() + " loaded in " 
@@ -1567,6 +1422,7 @@
     DigestOutputStream fos = new DigestOutputStream(fout, digester);
 
     DataOutputStream out = new DataOutputStream(fos);
+
     try {
       out.writeInt(FSConstants.LAYOUT_VERSION);
       out.writeInt(storage.getNamespaceID());
@@ -1610,14 +1466,11 @@
     
   }*/
 
-<<<<<<< HEAD
-  
-  
-=======
-  public void setImageDigest(MD5Hash digest) {
-    this.imageDigest = digest;
-  }
->>>>>>> 23f1ecd1
+
+  //public void setImageDigest(MD5Hash digest) {
+  //   this.imageDigest = digest;
+  // }
+
   /**
    * Save the contents of the FS image and create empty edits.
    * 
@@ -1973,13 +1826,14 @@
   /** DELETEME
    * Moves fsimage.ckpt to fsImage and edits.new to edits
    * Reopens the new edits file.
-<<<<<<< HEAD
    *
   void rollFSImage() throws IOException {
     rollFSImage(true);
     }*/
-=======
-   */
+
+    //TODELETE
+    //HDFS-903 checkpoint signature change
+  /*
   void rollFSImage(CheckpointSignature sig, 
       boolean renewCheckpointTime) throws IOException {
     sig.validateStorageInfo(this);
@@ -2013,138 +1867,19 @@
     renameCheckpoint();
     resetVersion(renewCheckpointTime, newImageDigest);
   }
->>>>>>> 23f1ecd1
-
-  
-
-
-<<<<<<< HEAD
+  */
+  
+
+
+
   public synchronized void close() throws IOException {
     //getEditLog().close();
     storage.unlockAll();
-=======
-  /**
-   * Updates version and fstime files in all directories (fsimage and edits).
-   */
-  void resetVersion(boolean renewCheckpointTime, MD5Hash newImageDigest) throws IOException {
-    this.layoutVersion = FSConstants.LAYOUT_VERSION;
-    if(renewCheckpointTime)
-      this.checkpointTime = now();
-    this.imageDigest = newImageDigest;
->>>>>>> 23f1ecd1
-    
-  }
-
-<<<<<<< HEAD
+    
+  }
+
+
   /** FIXME - delete
-=======
-  /**
-   * Start checkpoint.
-   * <p>
-   * If backup storage contains image that is newer than or incompatible with 
-   * what the active name-node has, then the backup node should shutdown.<br>
-   * If the backup image is older than the active one then it should 
-   * be discarded and downloaded from the active node.<br>
-   * If the images are the same then the backup image will be used as current.
-   * 
-   * @param bnReg the backup node registration.
-   * @param nnReg this (active) name-node registration.
-   * @return {@link NamenodeCommand} if backup node should shutdown or
-   * {@link CheckpointCommand} prescribing what backup node should 
-   *         do with its image.
-   * @throws IOException
-   */
-  NamenodeCommand startCheckpoint(NamenodeRegistration bnReg, // backup node
-                                  NamenodeRegistration nnReg) // active name-node
-  throws IOException {
-    String msg = null;
-    // Verify that checkpoint is allowed
-    if(bnReg.getNamespaceID() != this.getNamespaceID())
-      msg = "Name node " + bnReg.getAddress()
-            + " has incompatible namespace id: " + bnReg.getNamespaceID()
-            + " expected: " + getNamespaceID();
-    else if(bnReg.isRole(NamenodeRole.ACTIVE))
-      msg = "Name node " + bnReg.getAddress()
-            + " role " + bnReg.getRole() + ": checkpoint is not allowed.";
-    else if(bnReg.getLayoutVersion() < this.getLayoutVersion()
-        || (bnReg.getLayoutVersion() == this.getLayoutVersion()
-            && bnReg.getCTime() > this.getCTime())
-        || (bnReg.getLayoutVersion() == this.getLayoutVersion()
-            && bnReg.getCTime() == this.getCTime()
-            && bnReg.getCheckpointTime() > this.checkpointTime))
-      // remote node has newer image age
-      msg = "Name node " + bnReg.getAddress()
-            + " has newer image layout version: LV = " +bnReg.getLayoutVersion()
-            + " cTime = " + bnReg.getCTime()
-            + " checkpointTime = " + bnReg.getCheckpointTime()
-            + ". Current version: LV = " + getLayoutVersion()
-            + " cTime = " + getCTime()
-            + " checkpointTime = " + checkpointTime;
-    if(msg != null) {
-      LOG.error(msg);
-      return new NamenodeCommand(NamenodeProtocol.ACT_SHUTDOWN);
-    }
-    boolean isImgObsolete = true;
-    if(bnReg.getLayoutVersion() == this.getLayoutVersion()
-        && bnReg.getCTime() == this.getCTime()
-        && bnReg.getCheckpointTime() == this.checkpointTime)
-      isImgObsolete = false;
-    boolean needToReturnImg = true;
-    if(getNumStorageDirs(NameNodeDirType.IMAGE) == 0)
-      // do not return image if there are no image directories
-      needToReturnImg = false;
-    CheckpointSignature sig = rollEditLog();
-    getEditLog().logJSpoolStart(bnReg, nnReg);
-    return new CheckpointCommand(sig, isImgObsolete, needToReturnImg);
-  }
-
-  /**
-   * End checkpoint.
-   * <p>
-   * Rename uploaded checkpoint to the new image;
-   * purge old edits file;
-   * rename edits.new to edits;
-   * redirect edit log streams to the new edits;
-   * update checkpoint time if the remote node is a checkpoint only node.
-   * 
-   * @param sig
-   * @param remoteNNRole
-   * @throws IOException
-   */
-  void endCheckpoint(CheckpointSignature sig,
-                     NamenodeRole remoteNNRole) throws IOException {
-    sig.validateStorageInfo(this);
-    // Renew checkpoint time for the active if the other is a checkpoint-node.
-    // The checkpoint-node should have older image for the next checkpoint 
-    // to take effect.
-    // The backup-node always has up-to-date image and will have the same
-    // checkpoint time as the active node.
-    boolean renewCheckpointTime = remoteNNRole.equals(NamenodeRole.CHECKPOINT);
-    rollFSImage(sig, renewCheckpointTime);
-  }
-
-  CheckpointStates getCheckpointState() {
-    return ckptState;
-  }
-
-  void setCheckpointState(CheckpointStates cs) {
-    ckptState = cs;
-  }
-
-  /**
-   * This is called when a checkpoint upload finishes successfully.
-   */
-  synchronized void checkpointUploadDone() {
-    ckptState = CheckpointStates.UPLOAD_DONE;
-  }
-
-  synchronized void close() throws IOException {
-    getEditLog().close();
-    unlockAll();
-  }
-
-  /**
->>>>>>> 23f1ecd1
    * Return the name of the image file.
    */
   public File getFsImageName() {
@@ -2277,11 +2012,16 @@
     FSNamesystem fsNamesys = getFSNamesystem();
     FSDirectory fsDir = fsNamesys.dir;
     long startTime = now();
+
     //
     // Write out data
     //
-    FileOutputStream fos = new FileOutputStream(newFile);
+    FileOutputStream fout = new FileOutputStream(newFile);
+    MessageDigest digester = MD5Hash.getDigester();
+    DigestOutputStream fos = new DigestOutputStream(fout, digester);
+
     DataOutputStream out = new DataOutputStream(fos);
+
     try {
       out.writeInt(FSConstants.LAYOUT_VERSION);
       out.writeInt(storage.getNamespaceID());
@@ -2312,55 +2052,18 @@
       strbuf = null;
 
       out.flush();
-      fos.getChannel().force(true);
+      fout.getChannel().force(true);
     } finally {
       out.close();
     }
 
+    // set md5 of the saved image
+    storage.setImageDigest( new MD5Hash(digester.digest()));
+
     LOG.info("Image file of size " + newFile.length() + " saved in " 
         + (now() - startTime)/1000 + " seconds.");
     
   }
-  
-  /*
-  
-  
-  
-  void saveFSImage(File newFile) throws IOException {
-    FSNamesystem fsNamesys = getFSNamesystem();
-    FSDirectory fsDir = fsNamesys.dir;
-    long startTime = now();
-    //
-    // Write out data
-    //
-    FileOutputStream fos = new FileOutputStream(newFile);
-    DataOutputStream out = new DataOutputStream(
-      new BufferedOutputStream(fos));
-    try {
-      out.writeInt(FSConstants.LAYOUT_VERSION);
-      out.writeInt(storage.getNamespaceID());
-      out.writeLong(fsDir.rootDir.numItemsInTree());
-      out.writeLong(fsNamesys.getGenerationStamp());
-      byte[] byteStore = new byte[4*FSConstants.MAX_PATH_LENGTH];
-      ByteBuffer strbuf = ByteBuffer.wrap(byteStore);
-      // save the root
-      saveINode2Image(strbuf, fsDir.rootDir, out);
-      // save the rest of the nodes
-      saveImage(strbuf, 0, fsDir.rootDir, out);
-      fsNamesys.saveFilesUnderConstruction(out);
-      fsNamesys.saveSecretManagerState(out);
-      strbuf = null;
-
-      out.flush();
-      fos.getChannel().force(true);
-    } finally {
-      out.close();
-    }
-
-    LOG.info("Image file of size " + newFile.length() + " saved in " 
-        + (now() - startTime)/1000 + " seconds.");
-    
-  }*/
   
   
   /**
