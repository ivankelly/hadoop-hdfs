/**
 * Licensed to the Apache Software Foundation (ASF) under one
 * or more contributor license agreements.  See the NOTICE file
 * distributed with this work for additional information
 * regarding copyright ownership.  The ASF licenses this file
 * to you under the Apache License, Version 2.0 (the
 * "License"); you may not use this file except in compliance
 * with the License.  You may obtain a copy of the License at
 *
 *     http://www.apache.org/licenses/LICENSE-2.0
 *
 * Unless required by applicable law or agreed to in writing, software
 * distributed under the License is distributed on an "AS IS" BASIS,
 * WITHOUT WARRANTIES OR CONDITIONS OF ANY KIND, either express or implied.
 * See the License for the specific language governing permissions and
 * limitations under the License.
 */
package org.apache.hadoop.hdfs.server.namenode;

import java.io.IOException;
import java.io.File;
import java.net.InetAddress;
import java.net.InetSocketAddress;

import org.apache.commons.logging.Log;
import org.apache.commons.logging.LogFactory;

import org.apache.hadoop.hdfs.protocol.FSConstants;
<<<<<<< HEAD
=======
import org.apache.hadoop.hdfs.server.common.HdfsConstants.NamenodeRole;
import static org.apache.hadoop.hdfs.server.common.Util.now;
import org.apache.hadoop.hdfs.server.namenode.FSImage.CheckpointStates;
import org.apache.hadoop.hdfs.server.namenode.FSImage.NameNodeDirType;
import org.apache.hadoop.hdfs.server.namenode.FSImage.NameNodeFile;
>>>>>>> 0cfafce7
import org.apache.hadoop.hdfs.server.protocol.CheckpointCommand;
import org.apache.hadoop.hdfs.server.protocol.NamenodeProtocol;
import org.apache.hadoop.hdfs.server.protocol.NamenodeCommand;
import org.apache.hadoop.hdfs.DFSConfigKeys;
import org.apache.hadoop.conf.Configuration;
import org.apache.hadoop.http.HttpServer;
import org.apache.hadoop.util.Daemon;
import static org.apache.hadoop.hdfs.DFSConfigKeys.DFS_NAMENODE_BACKUP_HTTP_ADDRESS_KEY;
import static org.apache.hadoop.hdfs.DFSConfigKeys.DFS_NAMENODE_BACKUP_HTTP_ADDRESS_DEFAULT;

/**
 * The Checkpointer is responsible for supporting periodic checkpoints 
 * of the HDFS metadata.
 *
 * The Checkpointer is a daemon that periodically wakes up
 * up (determined by the schedule specified in the configuration),
 * triggers a periodic checkpoint and then goes back to sleep.
 * 
 * The start of a checkpoint is triggered by one of the two factors:
 * (1) time or (2) the size of the edits file.
 */
class Checkpointer extends Daemon {
  public static final Log LOG = 
    LogFactory.getLog(Checkpointer.class.getName());

  private BackupNode backupNode;
  volatile boolean shouldRun;
  private long checkpointPeriod;    // in seconds
  private long checkpointSize;    // size (in MB) of current Edit Log

<<<<<<< HEAD
  /**
   * Number of checkpoints successfully made
   */
  private volatile int countSuccessfulCheckpoints;
=======
  private String infoBindAddress;
>>>>>>> 0cfafce7

  private BackupStorage getFSImage() {
    return (BackupStorage)backupNode.getFSImage();
  }

  private NamenodeProtocol getNamenode(){
    return backupNode.namenode;
  }

  /**
   * Create a connection to the primary namenode.
   */
  Checkpointer(Configuration conf, BackupNode bnNode)  throws IOException {
    this.backupNode = bnNode;
    try {
      initialize(conf);
    } catch(IOException e) {
      shutdown();
      throw e;
    }
  }

  /**
   * Initialize checkpoint.
   */
  private void initialize(Configuration conf) throws IOException {
    // Create connection to the namenode.
    shouldRun = true;

    // Initialize other scheduling parameters from the configuration
    checkpointPeriod = conf.getLong(DFSConfigKeys.DFS_NAMENODE_CHECKPOINT_PERIOD_KEY, 
                                    DFSConfigKeys.DFS_NAMENODE_CHECKPOINT_PERIOD_DEFAULT);
    checkpointSize = conf.getLong(DFSConfigKeys.DFS_NAMENODE_CHECKPOINT_SIZE_KEY, 
                                  DFSConfigKeys.DFS_NAMENODE_CHECKPOINT_SIZE_DEFAULT);

    // Pull out exact http address for posting url to avoid ip aliasing issues
    String fullInfoAddr = conf.get(DFS_NAMENODE_BACKUP_HTTP_ADDRESS_KEY, 
                                   DFS_NAMENODE_BACKUP_HTTP_ADDRESS_DEFAULT);
    infoBindAddress = fullInfoAddr.substring(0, fullInfoAddr.indexOf(":"));
    
    HttpServer httpServer = backupNode.httpServer;
    httpServer.setAttribute("name.system.image", getFSImage());
    httpServer.setAttribute("name.conf", conf);
    httpServer.addInternalServlet("getimage", "/getimage", GetImageServlet.class);

    LOG.info("Checkpoint Period : " + checkpointPeriod + " secs " +
             "(" + checkpointPeriod/60 + " min)");
    LOG.info("Log Size Trigger  : " + checkpointSize + " bytes " +
             "(" + checkpointSize/1024 + " KB)");
  }

  /**
   * Shut down the checkpointer.
   */
  void shutdown() {
    shouldRun = false;
    backupNode.stop();
  }

  //
  // The main work loop
  //
  public void run() {
    // Check the size of the edit log once every 5 minutes.
    long periodMSec = 5 * 60;   // 5 minutes
    if(checkpointPeriod < periodMSec) {
      periodMSec = checkpointPeriod;
    }
    periodMSec *= 1000;

    long lastCheckpointTime = 0;
    if(!backupNode.shouldCheckpointAtStartup())
      lastCheckpointTime = now();
    while(shouldRun) {
      try {
        long now = now();
        boolean shouldCheckpoint = false;
        if(now >= lastCheckpointTime + periodMSec) {
          shouldCheckpoint = true;
        } else {
          long size = getJournalSize();
          if(size >= checkpointSize)
            shouldCheckpoint = true;
        }
        if(shouldCheckpoint) {
          doCheckpoint();
          lastCheckpointTime = now;
        }
      } catch(IOException e) {
        LOG.error("Exception in doCheckpoint: ", e);
      } catch(Throwable e) {
        LOG.error("Throwable Exception in doCheckpoint: ", e);
        shutdown();
        break;
      }
      try {
        Thread.sleep(periodMSec);
      } catch(InterruptedException ie) {
        // do nothing
      }
    }
  }

  private long getJournalSize() throws IOException {
    /*
    // If BACKUP node has been loaded
    // get edits size from the local file. ACTIVE has the same.
    if(backupNode.isRole(NamenodeRole.BACKUP)
        && getFSImage().getEditLog().isOpen())
      return backupNode.journalSize();
    // Go to the ACTIVE node for its size
    return getNamenode().journalSize(backupNode.getRegistration());
    TODO
    */
    LOG.warn("getJournalSize TODO");
    return 0;
  }

  /**
   * Download <code>fsimage</code> file for a given checkpoint.
   */
  private void downloadCheckpoint(CheckpointSignature sig) throws IOException {
    BackupStorage bnImage = getFSImage();

    LOG.info("Downloading checkpoint data for signature: " + sig);
    bnImage.fetchImageIfNecessary(sig.newestImageIndex);
  }

  /**
   * Copy the new image into remote name-node.
   */
  private void uploadCheckpoint(CheckpointSignature sig) throws IOException {
    // Use the exact http addr as specified in config to deal with ip aliasing
    InetSocketAddress httpSocAddr = backupNode.getHttpAddress();
    String fsName = backupNode.nnHttpAddress;
    int httpPort = httpSocAddr.getPort();
<<<<<<< HEAD
    String fileid = "putimage=" +
      (sig.newestFinalizedEditLogIndex + 1) +
      "&port=" + httpPort +
      "&machine=" +
      InetAddress.getLocalHost().getHostAddress() +
=======
    String fileid = "putimage=1&port=" + httpPort +
      "&machine=" + infoBindAddress +
>>>>>>> 0cfafce7
      "&token=" + sig.toString();
      LOG.info("Posted URL " + fsName + fileid);
    TransferFsImage.getFileClient(fsName, fileid, (File[])null);
  }

  /**
   * Create a new checkpoint
   */
<<<<<<< HEAD
  synchronized void doCheckpoint() throws IOException {
    long startTime = FSNamesystem.now();
    BackupStorage bnImage = getFSImage();
    bnImage.stopReplicationOnNextRoll();
    
    // Now roll the edit logs on the server
    // - this will trigger us to start logging immediately to the
    // next edits_inprogress in the new checkpoint dir, but we won't
    // apply them.
=======
  void doCheckpoint() throws IOException {
    long startTime = now();
>>>>>>> 0cfafce7
    NamenodeCommand cmd = 
      getNamenode().startCheckpoint(backupNode.getRegistration());

    CheckpointCommand cpCmd = null;
    switch(cmd.getAction()) {
      case NamenodeProtocol.ACT_SHUTDOWN:
        shutdown();
        throw new IOException("Name-node " + backupNode.nnRpcAddress
                                           + " requested shutdown.");
      case NamenodeProtocol.ACT_CHECKPOINT:
        cpCmd = (CheckpointCommand)cmd;
        break;
      default:
        throw new IOException("Unsupported NamenodeCommand: "+cmd.getAction());
    }
    // Make sure we've truly stopped replication - in the current design
    // the replication is synchronous, but now is where we need to make sure
    // we've stopped accepting edits to the FSN
    bnImage.waitForReplicationToStop();
    
    CheckpointSignature sig = cpCmd.getSignature();
    assert FSConstants.LAYOUT_VERSION == sig.getLayoutVersion() :
      "Signature should have current layout version. Expected: "
      + FSConstants.LAYOUT_VERSION + " actual "+ sig.getLayoutVersion();

    syncWithCheckpointSignature(sig);
    sig.validateStorageInfo(bnImage);
    bnImage.saveCheckpoint();

    if(cpCmd.needToReturnImage())
      uploadCheckpoint(sig);

    getNamenode().endCheckpoint(backupNode.getRegistration(), sig);

    bnImage.catchupSynchronization();
    backupNode.setRegistration(); // keep registration up to date
    countSuccessfulCheckpoints++;
    LOG.info("Checkpoint completed in "
<<<<<<< HEAD
        + (FSNamesystem.now() - startTime)/1000 + " seconds.");
// TODO        +	" New Image Size: " + bnImage.getFsImageName().length());
  }
  
  void syncWithCheckpointSignature(CheckpointSignature sig) throws IOException {
    BackupStorage bnImage = getFSImage();
    if (bnImage.needsBootstrapping(sig)) {
      LOG.info("Backup image needs bootstrapping - " +
          "resetting and downloading checkpoint");
      backupNode.resetNamespace();
      downloadCheckpoint(sig);
      bnImage.loadFSImage(
          bnImage.getFirstReadableFsImageFile(sig.newestImageIndex));
      bnImage.namesystemReflectsLogsThrough = sig.newestImageIndex - 1;
    }
    assert bnImage.namesystemReflectsLogsThrough >= sig.newestImageIndex - 1;
    
    for (int logIndex = bnImage.namesystemReflectsLogsThrough + 1;
         logIndex <= sig.newestFinalizedEditLogIndex;
         logIndex++) {
      LOG.info("Fetching and applying log index #"+ logIndex);
      bnImage.fetchLogIfNecessary(logIndex);
      bnImage.applyLog(logIndex);
    }
    assert bnImage.namesystemReflectsLogsThrough == sig.newestFinalizedEditLogIndex;
  }

  public int getNumSuccessfulCheckpoints() {
    return countSuccessfulCheckpoints;
=======
        + (now() - startTime)/1000 + " seconds."
        + " New Image Size: " + bnImage.getFsImageName().length());
>>>>>>> 0cfafce7
  }
}<|MERGE_RESOLUTION|>--- conflicted
+++ resolved
@@ -26,14 +26,7 @@
 import org.apache.commons.logging.LogFactory;
 
 import org.apache.hadoop.hdfs.protocol.FSConstants;
-<<<<<<< HEAD
-=======
-import org.apache.hadoop.hdfs.server.common.HdfsConstants.NamenodeRole;
 import static org.apache.hadoop.hdfs.server.common.Util.now;
-import org.apache.hadoop.hdfs.server.namenode.FSImage.CheckpointStates;
-import org.apache.hadoop.hdfs.server.namenode.FSImage.NameNodeDirType;
-import org.apache.hadoop.hdfs.server.namenode.FSImage.NameNodeFile;
->>>>>>> 0cfafce7
 import org.apache.hadoop.hdfs.server.protocol.CheckpointCommand;
 import org.apache.hadoop.hdfs.server.protocol.NamenodeProtocol;
 import org.apache.hadoop.hdfs.server.protocol.NamenodeCommand;
@@ -64,14 +57,13 @@
   private long checkpointPeriod;    // in seconds
   private long checkpointSize;    // size (in MB) of current Edit Log
 
-<<<<<<< HEAD
   /**
    * Number of checkpoints successfully made
    */
   private volatile int countSuccessfulCheckpoints;
-=======
+
   private String infoBindAddress;
->>>>>>> 0cfafce7
+
 
   private BackupStorage getFSImage() {
     return (BackupStorage)backupNode.getFSImage();
@@ -208,16 +200,11 @@
     InetSocketAddress httpSocAddr = backupNode.getHttpAddress();
     String fsName = backupNode.nnHttpAddress;
     int httpPort = httpSocAddr.getPort();
-<<<<<<< HEAD
+
     String fileid = "putimage=" +
       (sig.newestFinalizedEditLogIndex + 1) +
       "&port=" + httpPort +
-      "&machine=" +
-      InetAddress.getLocalHost().getHostAddress() +
-=======
-    String fileid = "putimage=1&port=" + httpPort +
       "&machine=" + infoBindAddress +
->>>>>>> 0cfafce7
       "&token=" + sig.toString();
       LOG.info("Posted URL " + fsName + fileid);
     TransferFsImage.getFileClient(fsName, fileid, (File[])null);
@@ -226,9 +213,8 @@
   /**
    * Create a new checkpoint
    */
-<<<<<<< HEAD
   synchronized void doCheckpoint() throws IOException {
-    long startTime = FSNamesystem.now();
+    long startTime = now();
     BackupStorage bnImage = getFSImage();
     bnImage.stopReplicationOnNextRoll();
     
@@ -236,10 +222,6 @@
     // - this will trigger us to start logging immediately to the
     // next edits_inprogress in the new checkpoint dir, but we won't
     // apply them.
-=======
-  void doCheckpoint() throws IOException {
-    long startTime = now();
->>>>>>> 0cfafce7
     NamenodeCommand cmd = 
       getNamenode().startCheckpoint(backupNode.getRegistration());
 
@@ -278,9 +260,8 @@
     backupNode.setRegistration(); // keep registration up to date
     countSuccessfulCheckpoints++;
     LOG.info("Checkpoint completed in "
-<<<<<<< HEAD
-        + (FSNamesystem.now() - startTime)/1000 + " seconds.");
-// TODO        +	" New Image Size: " + bnImage.getFsImageName().length());
+	     + (now() - startTime)/1000 + " seconds.");
+    // TODO        +	" New Image Size: " + bnImage.getFsImageName().length());
   }
   
   void syncWithCheckpointSignature(CheckpointSignature sig) throws IOException {
@@ -308,9 +289,5 @@
 
   public int getNumSuccessfulCheckpoints() {
     return countSuccessfulCheckpoints;
-=======
-        + (now() - startTime)/1000 + " seconds."
-        + " New Image Size: " + bnImage.getFsImageName().length());
->>>>>>> 0cfafce7
   }
 }