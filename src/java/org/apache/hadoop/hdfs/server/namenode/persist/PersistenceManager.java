/**
 * Licensed to the Apache Software Foundation (ASF) under one
 * or more contributor license agreements.  See the NOTICE file
 * distributed with this work for additional information
 * regarding copyright ownership.  The ASF licenses this file
 * to you under the Apache License, Version 2.0 (the
 * "License"); you may not use this file except in compliance
 * with the License.  You may obtain a copy of the License at
 *
 *     http://www.apache.org/licenses/LICENSE-2.0
 *
 * Unless required by applicable law or agreed to in writing, software
 * distributed under the License is distributed on an "AS IS" BASIS,
 * WITHOUT WARRANTIES OR CONDITIONS OF ANY KIND, either express or implied.
 * See the License for the specific language governing permissions and
 * limitations under the License.
 */
package org.apache.hadoop.hdfs.server.namenode.persist;

import org.apache.hadoop.hdfs.server.common.Storage; //TODO remove when we have concrete
import org.apache.hadoop.conf.Configuration;

import org.apache.hadoop.hdfs.server.namenode.FSImage;
import org.apache.hadoop.hdfs.server.namenode.FSNamesystem;
import org.apache.hadoop.hdfs.server.namenode.FSEditLog;
import org.apache.hadoop.hdfs.server.namenode.NameNode;
import org.apache.hadoop.hdfs.server.namenode.UpgradeManagerNamenode;

import org.apache.hadoop.hdfs.server.common.HdfsConstants.StartupOption;
import org.apache.hadoop.hdfs.server.common.HdfsConstants.NamenodeRole;

import org.apache.hadoop.hdfs.server.namenode.CheckpointSignature;
import org.apache.hadoop.hdfs.server.namenode.NNStorage;
import org.apache.hadoop.hdfs.server.namenode.NNUtils;
import org.apache.hadoop.hdfs.server.namenode.NNStorage.NameNodeDirType;
import org.apache.hadoop.hdfs.server.namenode.NNStorage.NameNodeFile; 

import org.apache.hadoop.hdfs.DFSConfigKeys;
import static org.apache.hadoop.hdfs.server.common.Util.now;

import java.util.Iterator;
import java.util.Map;
import java.util.HashMap;
import java.text.SimpleDateFormat;
import java.util.Date;
import java.util.ArrayList;

import java.io.IOException;
import java.io.File;
import java.io.Closeable;

import org.apache.commons.logging.Log;
import org.apache.commons.logging.LogFactory;

import org.apache.hadoop.hdfs.server.common.Storage; 
import org.apache.hadoop.hdfs.server.common.Storage.StorageDirectory; 
import org.apache.hadoop.hdfs.server.common.Storage.StorageState;
import org.apache.hadoop.hdfs.server.common.InconsistentFSStateException;

import org.apache.hadoop.hdfs.server.protocol.NamenodeRegistration;
import org.apache.hadoop.hdfs.server.protocol.NamenodeCommand;
import org.apache.hadoop.hdfs.server.protocol.NamenodeProtocol;
import org.apache.hadoop.hdfs.server.protocol.CheckpointCommand;
import org.apache.hadoop.hdfs.protocol.FSConstants;

import java.security.DigestInputStream;
import java.security.DigestOutputStream;
import java.security.MessageDigest;
import org.apache.hadoop.io.MD5Hash;


//import org.apache.hadopp.hdfs.server.namenode.FSEditLogLoader;

public class PersistenceManager implements Closeable {
  public static final Log LOG = LogFactory.getLog(PersistenceManager.class.getName());

  private static final SimpleDateFormat DATE_FORM = new SimpleDateFormat("yyyy-MM-dd HH:mm:ss");

  protected Configuration conf;
  protected FSImage image;
  protected FSEditLog editlog;
  protected NNStorage storage;
  protected FSNamesystem namesystem;

  /**
   * Can fs-image be rolled?
   */
  // checkpoint states
  public enum CheckpointStates{START, ROLLED_EDITS, UPLOAD_START, UPLOAD_DONE; }

  volatile protected CheckpointStates ckptState = CheckpointStates.START; 


  /* Constructor */
  public PersistenceManager(Configuration conf, NNStorage storage) {
    this.conf = conf;
    this.storage = storage;
    namesystem = null;
    
    editlog = new FSEditLog(conf, storage);
    image = new FSImage(conf,storage);

    if(conf.getBoolean(DFSConfigKeys.DFS_NAMENODE_NAME_DIR_RESTORE_KEY, 
                       DFSConfigKeys.DFS_NAMENODE_NAME_DIR_RESTORE_DEFAULT)) {
      LOG.info("set FSImage.restoreFailedStorage");
      image.setRestoreFailedStorage(true);
    }
    
    image.setCheckpointDirectories(NNUtils.getCheckpointDirs(conf, null),
				   NNUtils.getCheckpointEditsDirs(conf, null));
  }

  public void setNamesystem(FSNamesystem namesystem) {
    this.namesystem = namesystem;
    image.setFSNamesystem(namesystem);
    editlog.setFSNamesystem(namesystem);
  }
  
  private boolean getDistributedUpgradeState() {
    return namesystem == null ? false : namesystem.getDistributedUpgradeState();
  }
  
  
  /**
   * Start checkpoint.
   * <p>
   * If backup storage contains image that is newer than or incompatible with 
   * what the active name-node has, then the backup node should shutdown.<br>
   * If the backup image is older than the active one then it should 
   * be discarded and downloaded from the active node.<br>
   * If the images are the same then the backup image will be used as current.
   * 
   * @param bnReg the backup node registration.
   * @param nnReg this (active) name-node registration.
   * @return {@link NamenodeCommand} if backup node should shutdown or
   * {@link CheckpointCommand} prescribing what backup node should 
   *         do with its image.
   * @throws IOException
   */
  public NamenodeCommand startCheckpoint(NamenodeRegistration bnReg, // backup node
					 NamenodeRegistration nnReg) // active name-node
  throws IOException {
    String msg = null;
    // Verify that checkpoint is allowed
    if(bnReg.getNamespaceID() != storage.getNamespaceID())
      msg = "Name node " + bnReg.getAddress()
            + " has incompatible namespace id: " + bnReg.getNamespaceID()
            + " expected: " + storage.getNamespaceID();
    else if(bnReg.isRole(NamenodeRole.ACTIVE))
      msg = "Name node " + bnReg.getAddress()
            + " role " + bnReg.getRole() + ": checkpoint is not allowed.";
    else if(bnReg.getLayoutVersion() < storage.getLayoutVersion()
        || (bnReg.getLayoutVersion() == storage.getLayoutVersion()
            && bnReg.getCTime() > storage.getCTime())
        || (bnReg.getLayoutVersion() == storage.getLayoutVersion()
            && bnReg.getCTime() == storage.getCTime()
            && bnReg.getCheckpointTime() > storage.getCheckpointTime()))
      // remote node has newer image age
      msg = "Name node " + bnReg.getAddress()
	+ " has newer image layout version: LV = " +bnReg.getLayoutVersion()
	+ " cTime = " + bnReg.getCTime()
	+ " checkpointTime = " + bnReg.getCheckpointTime()
	+ ". Current version: LV = " + storage.getLayoutVersion()
	+ " cTime = " + storage.getCTime()
	+ " checkpointTime = " + storage.getCheckpointTime();
    if(msg != null) {
      LOG.error(msg);
      return new NamenodeCommand(NamenodeProtocol.ACT_SHUTDOWN);
    }
    boolean isImgObsolete = true;
    if(bnReg.getLayoutVersion() == storage.getLayoutVersion()
       && bnReg.getCTime() == storage.getCTime()
       && bnReg.getCheckpointTime() == storage.getCheckpointTime())
      isImgObsolete = false;

    boolean needToReturnImg = true;
    if(storage.getNumStorageDirs(NameNodeDirType.IMAGE) == 0)
      // do not return image if there are no image directories
      needToReturnImg = false;
    CheckpointSignature sig = rollEditLog();
    editlog.logJSpoolStart(bnReg, nnReg);
    return new CheckpointCommand(sig, isImgObsolete, needToReturnImg);
  }


  /**
   * This is called just before a new checkpoint is uploaded to the
   * namenode.
   */
  public void validateCheckpointUpload(CheckpointSignature sig) throws IOException {
    if (ckptState != CheckpointStates.ROLLED_EDITS) {
      throw new IOException("Namenode is not expecting an new image " +
                             ckptState);
    } 
    // verify token
    long modtime = editlog.getFsEditTime();
    if (sig.editsTime != modtime) {
      throw new IOException("Namenode has an edit log with timestamp of " +
                            DATE_FORM.format(new Date(modtime)) +
                            " but new checkpoint was created using editlog " +
                            " with timestamp " + 
                            DATE_FORM.format(new Date(sig.editsTime)) + 
                            ". Checkpoint Aborted.");
    }
    // FIXME sig.validateStorageInfo(this);
    ckptState = CheckpointStates.UPLOAD_START;
  }


  public void rollFSImage(CheckpointSignature sig, 
      boolean renewCheckpointTime) throws IOException {
    sig.validateStorageInfo(this.storage);
    rollFSImage(true);
  }

  public void rollFSImage(boolean renewCheckpointTime) throws IOException {
    if (ckptState != CheckpointStates.UPLOAD_DONE
	&& !(ckptState == CheckpointStates.ROLLED_EDITS
	     && storage.getNumStorageDirs(NameNodeDirType.IMAGE) == 0)) {
      throw new IOException("Cannot roll fsImage before rolling edits log.");
    }
    
    for (StorageDirectory sd : storage.iterable(NameNodeDirType.IMAGE)) {
      File ckpt = storage.getImageFile(sd, NameNodeFile.IMAGE_NEW);
      if (!ckpt.exists()) {
        throw new IOException("Checkpoint file " + ckpt +
                              " does not exist");
      }
    }
    editlog.purgeEditLog(); // renamed edits.new to edits
    if(LOG.isDebugEnabled()) {
      LOG.debug("rollFSImage after purgeEditLog: storageList=" + storage.listStorageDirectories());
    }
    //
    // Renames new image
    //
    renameCheckpoint();

    resetVersion(renewCheckpointTime, storage.getNewImageDigest());
  }

  /**
   * Updates version and fstime files in all directories (fsimage and edits).
   */
    protected void resetVersion(boolean renewCheckpointTime, MD5Hash newImageDigest) throws IOException {
    storage.layoutVersion = FSConstants.LAYOUT_VERSION;
    if(renewCheckpointTime)
      storage.setCheckpointTime(now());
    
    storage.setImageDigest(newImageDigest);

    ArrayList<StorageDirectory> al = null;
    for (StorageDirectory sd : storage) {
      // delete old edits if sd is the image only the directory
      if (!sd.getStorageDirType().isOfType(NameNodeDirType.EDITS)) {
        File editsFile = storage.getImageFile(sd, NameNodeFile.EDITS);
        if(editsFile.exists() && !editsFile.delete())
          throw new IOException("Cannot delete edits file " 
                                + editsFile.getCanonicalPath());
      }
      // delete old fsimage if sd is the edits only the directory
      if (!sd.getStorageDirType().isOfType(NameNodeDirType.IMAGE)) {
        File imageFile = storage.getImageFile(sd, NameNodeFile.IMAGE);
        if(imageFile.exists() && !imageFile.delete())
          throw new IOException("Cannot delete image file " 
                                + imageFile.getCanonicalPath());
      }
      try {
        sd.write();
      } catch (IOException e) {
        LOG.error("Cannot write file " + sd.getRoot(), e);
        
        if(al == null) al = new ArrayList<StorageDirectory> (1);
        al.add(sd);       
      }
    }
    //  if(al != null) processIOError(al); FIXME make this call into the right place
    ckptState = CheckpointStates.START;
  }


  /**
   * End checkpoint.
   * <p>
   * Rename uploaded checkpoint to the new image;
   * purge old edits file;
   * rename edits.new to edits;
   * redirect edit log streams to the new edits;
   * update checkpoint time if the remote node is a checkpoint only node.
   * 
   * @param sig
   * @param remoteNNRole
   * @throws IOException
   */
  public void endCheckpoint(CheckpointSignature sig, 
                     NamenodeRole remoteNNRole) throws IOException {
      // FIXME sig.validateStorageInfo(this);
    // Renew checkpoint time for the active if the other is a checkpoint-node.
    // The checkpoint-node should have older image for the next checkpoint 
    // to take effect.
    // The backup-node always has up-to-date image and will have the same
    // checkpoint time as the active node.
    boolean renewCheckpointTime = remoteNNRole.equals(NamenodeRole.CHECKPOINT);
    rollFSImage(sig,renewCheckpointTime);
  }

  public CheckpointStates getCheckpointState() {
    return ckptState;
  }

  public void setCheckpointState(CheckpointStates cs) {
    ckptState = cs;
  }

  /**
   * This is called when a checkpoint upload finishes successfully.
   */
  public synchronized void checkpointUploadDone() {
    ckptState = CheckpointStates.UPLOAD_DONE;
  }


  /**
   * Renames new image
   */
  private void renameCheckpoint() {
    ArrayList<StorageDirectory> al = null;
    for (StorageDirectory sd : storage.iterable(NameNodeDirType.IMAGE)) {
      File ckpt = storage.getImageFile(sd, NameNodeFile.IMAGE_NEW);
      File curFile = storage.getImageFile(sd, NameNodeFile.IMAGE);
      // renameTo fails on Windows if the destination file 
      // already exists.
      if(LOG.isDebugEnabled()) {
        LOG.debug("renaming  " + ckpt.getAbsolutePath() + " to "  + curFile.getAbsolutePath());
      }
      if (!ckpt.renameTo(curFile)) {
        if (!curFile.delete() || !ckpt.renameTo(curFile)) {
          LOG.warn("renaming  " + ckpt.getAbsolutePath() + " to "  + 
              curFile.getAbsolutePath() + " FAILED");

          if(al == null) al = new ArrayList<StorageDirectory> (1);
          al.add(sd);
        }
      }
    }
    // FIXME pass the error properly somehow if(al != null) processIOError(al); 
  }


  public CheckpointSignature rollEditLog() throws IOException {
    editlog.rollEditLog();
    ckptState = CheckpointStates.ROLLED_EDITS;
    // If checkpoint fails this should be the most recent image, therefore
    storage.incrementCheckpointTime();
    //return new CheckpointSignature(null); //FIXME should pass NNStorage
    return null;
  }



  public void importCheckpoint() throws IOException {
    storage.initializeDirectories( getStartupOption() );

    /*
      This should create a new Storage and new Image. The directories should be set in the new Storage to reflect
      the checkpoint directories. 

    FSNamesystem fsNamesys = getFSNamesystem();
    FSImage ckptImage = new FSImage(fsNamesys);
    // replace real image with the checkpoint image
    FSImage realImage = fsNamesys.getFSImage();
    assert realImage == this;
    fsNamesys.dir.fsImage = ckptImage;
    // load from the checkpoint dirs
    try {
      ckptImage.recoverTransitionRead(checkpointDirs, checkpointEditsDirs,
                                              StartupOption.REGULAR);
    } finally {
      ckptImage.close();
    }
    // return back the real image
    realImage.setStorageInfo(ckptImage);
    checkpointTime = ckptImage.checkpointTime;
    fsNamesys.dir.fsImage = realImage;
    // and save it but keep the same checkpointTime
    saveNamespace(false);
    */
  }

  /**
     Implement functionallity used by the command line options
  */
  public void upgrade() throws IOException {
    storage.initializeDirectories( getStartupOption() );

    if(getDistributedUpgradeState()) {
      // only distributed upgrade need to continue
      // don't do version upgrade
      this.load();
      initializeDistributedUpgrade();
      return;
    }


    for (Iterator<StorageDirectory> it = storage.dirIterator(); it.hasNext();) {
      StorageDirectory sd = it.next();
      if (sd.getPreviousDir().exists())
        throw new InconsistentFSStateException(sd.getRoot(),
                           "previous fs state should not exist during upgrade. "
                           + "Finalize or rollback first.");
    }
    
    this.load();
    //FIXMEstorage.doUpgrade();
    editlog.createEditLogFiles();
    
    //image.doUpgrade();
    //editlog.doUpgrade();
    
    initializeDistributedUpgrade();
    
  }
  
  

  private void initializeDistributedUpgrade() throws IOException {
    
    UpgradeManagerNamenode um = namesystem.getUpgradeManager();
    if(! um.initializeUpgrade())
      return;
    // write new upgrade state into disk
    storage.writeAll();
    NameNode.LOG.info("\n   Distributed upgrade for NameNode version " 
        + um.getUpgradeVersion() + " to current LV " 
        + FSConstants.LAYOUT_VERSION + " is initialized.");
  }

  

  public void rollback() throws IOException {
    storage.initializeDirectories( getStartupOption() );
    
    storage.doRollback();
    
  }

  public  void finalizeUpgrade() throws IOException  {
    
  }

  /*  public void format() throws IOException { 
    storage.initializeDirectories( getStartupOption() );
    storage.format();
<<<<<<< HEAD

  }
=======
    }*/
>>>>>>> 73ccdc91

  /**
     Save the contents of FSNameSystem to disk
     Fundamentally just dumps mem and resets the edit log
  */
  public void save() throws IOException {
    assert editlog != null : "editLog must be initialized";
    editlog.close();

    image.saveNamespace(true);
    editlog.createEditLogFiles();
    
    if(!editlog.isOpen()) {
      editlog.open();
    }
    
    ckptState = CheckpointStates.UPLOAD_DONE;
  }

  /**
     Load the latest version of the FSNameSystem from disk
     w Interfaces
  */
  public void load() throws IOException {
    try {
      // FIXME where do i get the dataDirs? editsDirs? should recoverTransitionRead even be a method
      storage.initializeDirectories( getStartupOption() );

      boolean needToSave = false;
      assert editlog != null : "editLog must be initialized";
      NNStorage.LoadDirectory imagedir = image.findLatestImageDirectory();
      NNStorage.LoadDirectory editsdir = editlog.findLatestEditsDirectory();

      needToSave |= imagedir.getNeedToSave() || editsdir.getNeedToSave();

      long imgtime = storage.readCheckpointTime(imagedir.getDirectory());
      long editstime = storage.readCheckpointTime(editsdir.getDirectory());

      // Make sure we are loading image and edits from same checkpoint
      if (imgtime > editstime
	  && imagedir.getDirectory() != editsdir.getDirectory()
	  && imagedir.getDirectory().getStorageDirType() == NameNodeDirType.IMAGE
	  && editsdir.getDirectory().getStorageDirType() == NameNodeDirType.EDITS) {
	// This is a rare failure when NN has image-only and edits-only
	// storage directories, and fails right after saving images,
	// in some of the storage directories, but before purging edits.
	// See -NOTE- in saveNamespace().
	LOG.error("This is a rare failure scenario!!!");
	LOG.error("Image checkpoint time " + imgtime +
		  " > edits checkpoint time " + editstime);
	LOG.error("Name-node will treat the image as the latest state of " +
		  "the namespace. Old edits will be discarded.");
      } else if (editstime != imgtime) {
	throw new IOException("Inconsistent storage detected, " +
			      "image and edits checkpoint times do not match. " +
			      "image checkpoint time = " + imgtime +
			      "edits checkpoint time = " + editstime);
      }
      
      // Recover from previous interrupted checkpoint, if any
      needToSave |= storage.recoverInterruptedCheckpoint(imagedir.getDirectory(), editsdir.getDirectory());
      
      long startTime = now();
      long imageSize = storage.getImageFile(imagedir.getDirectory(), NameNodeFile.IMAGE).length();
    
      //
      // Load in bits
      //
      imagedir.getDirectory().read();
      needToSave |= image.loadFSImage(storage.getImageFile(imagedir.getDirectory(), NameNodeFile.IMAGE));
      LOG.info("Image file of size " + imageSize + " loaded in " 
	       + (now() - startTime)/1000 + " seconds.");
    
      // Load latest edits
      if (imgtime > editstime) {
	// the image is already current, discard edits
	needToSave |= true;
      } else { // latestNameCheckpointTime == latestEditsCheckpointTime 
	needToSave |= editlog.loadEdits(editsdir.getDirectory()) > 0;
      }

      if (needToSave) {
	save();
      }

      image.setCheckpointDirectories(null, null);
      
      if (!editlog.isOpen()) {
	editlog.open();
      }
    } catch(IOException e) {
      image.close();
      throw e;
    }

    /* FIXME understand and fix this locking 
    storage.writeLock();
    try {
      this.ready = true;
      this.nameCache.initialized();
      cond.signalAll();
    } finally {
      storage.writeUnlock();
    }
    */
  }
  
  public FSEditLog getLog() {
    return editlog;
  }

  @Override
  public void close() throws IOException {
    image.close();
    editlog.close();
  }

  /**
     Some methods still require. TODO Fix this
  */
  private StartupOption getStartupOption() {
    return StartupOption.valueOf(conf.get("dfs.namenode.startup",
					  StartupOption.REGULAR.toString()));
  }

  public FSEditLog getEditLog() {
    return editlog;
  }  

  /**
     THIS IS ONLY HERE FOR TESTING!!!!
     Do not use in real code!
  */
  public void setEditLog(FSEditLog editlog) {
    this.editlog = editlog;
  }

  //FIXME
  // used on TestStartup, modified on HDFS-903
  public FSImage getFSImage(){
	return image;
  }
  
  public NNStorage getStorage() {
    return storage;
  }
}<|MERGE_RESOLUTION|>--- conflicted
+++ resolved
@@ -451,12 +451,7 @@
   /*  public void format() throws IOException { 
     storage.initializeDirectories( getStartupOption() );
     storage.format();
-<<<<<<< HEAD
-
-  }
-=======
     }*/
->>>>>>> 73ccdc91
 
   /**
      Save the contents of FSNameSystem to disk
