/**
 * Licensed to the Apache Software Foundation (ASF) under one
 * or more contributor license agreements.  See the NOTICE file
 * distributed with this work for additional information
 * regarding copyright ownership.  The ASF licenses this file
 * to you under the Apache License, Version 2.0 (the
 * "License"); you may not use this file except in compliance
 * with the License.  You may obtain a copy of the License at
 *
 *     http://www.apache.org/licenses/LICENSE-2.0
 *
 * Unless required by applicable law or agreed to in writing, software
 * distributed under the License is distributed on an "AS IS" BASIS,
 * WITHOUT WARRANTIES OR CONDITIONS OF ANY KIND, either express or implied.
 * See the License for the specific language governing permissions and
 * limitations under the License.
 */
package org.apache.hadoop.hdfs.server.namenode;

import java.security.PrivilegedExceptionAction;
import java.util.*;
import java.io.*;
import javax.servlet.ServletContext;
import javax.servlet.ServletException;
import javax.servlet.http.HttpServlet;
import javax.servlet.http.HttpServletRequest;
import javax.servlet.http.HttpServletResponse;
import org.apache.hadoop.security.SecurityUtil;

import org.apache.commons.logging.Log;
import org.apache.commons.logging.LogFactory;

import org.apache.hadoop.classification.InterfaceAudience;
import org.apache.hadoop.conf.Configuration;
import org.apache.hadoop.hdfs.DFSConfigKeys;
import org.apache.hadoop.hdfs.server.common.JspHelper;
import org.apache.hadoop.hdfs.util.DataTransferThrottler;
import org.apache.hadoop.io.MD5Hash;
import org.apache.hadoop.security.UserGroupInformation;
import org.apache.hadoop.util.StringUtils;

import org.apache.hadoop.hdfs.server.namenode.persist.PersistenceManager;

/**
 * This class is used in Namesystem's jetty to retrieve a file.
 * Typically used by the Secondary NameNode to retrieve image and
 * edit file for periodic checkpointing.
 */
@InterfaceAudience.Private
public class GetImageServlet extends HttpServlet {
  private static final long serialVersionUID = -7669068179452648952L;

  private static final Log LOG = LogFactory.getLog(GetImageServlet.class);

  @SuppressWarnings("unchecked")
  public void doGet(final HttpServletRequest request,
                    final HttpServletResponse response
                    ) throws ServletException, IOException {
    Map<String,String[]> pmap = request.getParameterMap();
    try {
      ServletContext context = getServletContext();

      final PersistenceManager persistenceManager = (PersistenceManager)context.getAttribute("name.system.persistenceManager");
      final NNStorage storage = persistenceManager.getStorage();

      final TransferFsImage ff = new TransferFsImage(pmap, request, response);
      final Configuration conf = 
        (Configuration)getServletContext().getAttribute(JspHelper.CURRENT_CONF);
      
      if(UserGroupInformation.isSecurityEnabled() && 
          !isValidRequestor(request.getRemoteUser(), conf)) {
        response.sendError(HttpServletResponse.SC_FORBIDDEN, 
            "Only Namenode and Secondary Namenode may access this servlet");
        LOG.warn("Received non-NN/SNN request for image or edits from " 
            + request.getRemoteHost());
        return;
      }

      UserGroupInformation.getCurrentUser().doAs(new PrivilegedExceptionAction<Void>() {
        @Override
        public Void run() throws Exception {
          if (ff.getImage()) {
            response.setHeader(TransferFsImage.CONTENT_LENGTH,
			       String.valueOf(storage.getFirstImageFile().length()));
            // send fsImage
            TransferFsImage.getFileServer(response.getOutputStream(),
<<<<<<< HEAD
					  storage.getFirstImageFile(),
					  getThrottler(conf)); 
=======
					  storage.getFirstImageFile()); 
>>>>>>> e05c9f81
          } else if (ff.getEdit()) {
            response.setHeader(TransferFsImage.CONTENT_LENGTH,
			       String.valueOf(storage.getFirstEditLogFile().length()));
            // send edits
            TransferFsImage.getFileServer(response.getOutputStream(),
<<<<<<< HEAD
					  storage.getFirstEditLogFile(),
					  getThrottler(conf));

          } else if (ff.putImage()) {
            // issue a HTTP get request to download the new fsimage 

            persistenceManager.validateCheckpointUpload(ff.getToken());
	    persistenceManager.getStorage().setNewImageDigest(ff.getNewChecksum());

	    /*
            MD5Hash downloadImageDigest = reloginIfNecessary().doAs(
		new PrivilegedExceptionAction<MD5Hash>() {
		@Override
                public Void run() throws Exception {
		  return TransferFsImage.getFileClient(ff.getInfoServer(), "getimage=1", 
						storage.getCheckpointFiles(), true);
                }
	    });*/
	    
            MD5Hash downloadImageDigest = reloginIfNecessary().doAs(
                new PrivilegedExceptionAction<MD5Hash>() {
                @Override
                public MD5Hash run() throws Exception {
                  return TransferFsImage.getFileClient(
                      ff.getInfoServer(), "getimage=1", 
		      storage.getCheckpointFiles(), true);
                      //storage.getFsImageNameCheckpoint(), true);
                }
            });

	    if (!persistenceManager.getStorage().getNewImageDigest().equals(downloadImageDigest)) {
              throw new IOException("The downloaded image is corrupt," +
				    " expecting a checksum " +  persistenceManager.getStorage().getNewImageDigest() +
                  " but received a checksum " + downloadImageDigest);
            }
           persistenceManager.checkpointUploadDone();

=======
					  storage.getFirstEditLogFile());
          } else if (ff.putImage()) {
            // issue a HTTP get request to download the new fsimage 
            persistenceManager.validateCheckpointUpload(ff.getToken());
            reloginIfNecessary().doAs(new PrivilegedExceptionAction<Void>() {
                @Override
                public Void run() throws Exception {
                  TransferFsImage.getFileClient(ff.getInfoServer(), "getimage=1", 
						storage.getCheckpointFiles());
                  return null;
                }
            });
	    persistenceManager.checkpointUploadDone();
>>>>>>> e05c9f81
          }
          return null;
        }
        
        // We may have lost our ticket since the last time we tried to open
        // an http connection, so log in just in case.
        private UserGroupInformation reloginIfNecessary() throws IOException {
          // This method is only called on the NN, therefore it is safe to
          // use these key values.
          return UserGroupInformation.loginUserFromKeytabAndReturnUGI(
                  SecurityUtil.getServerPrincipal(conf
                      .get(DFSConfigKeys.DFS_NAMENODE_KRB_HTTPS_USER_NAME_KEY),
                      NameNode.getAddress(conf).getHostName()),
              conf.get(DFSConfigKeys.DFS_NAMENODE_KEYTAB_FILE_KEY));
        }       
      });
      
    } catch (Exception ie) {
      String errMsg = "GetImage failed. " + StringUtils.stringifyException(ie);
      response.sendError(HttpServletResponse.SC_GONE, errMsg);
      throw new IOException(errMsg);
    } finally {
      response.getOutputStream().close();
    }
  }
  
  /**
   * Construct a throttler from conf
   * @param conf configuration
   * @return a data transfer throttler
   */
  private final DataTransferThrottler getThrottler(Configuration conf) {
    long transferBandwidth = 
      conf.getLong(DFSConfigKeys.DFS_IMAGE_TRANSFER_RATE_KEY,
                   DFSConfigKeys.DFS_IMAGE_TRANSFER_RATE_DEFAULT);
    DataTransferThrottler throttler = null;
    if (transferBandwidth > 0) {
      throttler = new DataTransferThrottler(transferBandwidth);
    }
    return throttler;
  }
  
  @SuppressWarnings("deprecation")
  protected boolean isValidRequestor(String remoteUser, Configuration conf)
      throws IOException {
    if(remoteUser == null) { // This really shouldn't happen...
      LOG.warn("Received null remoteUser while authorizing access to getImage servlet");
      return false;
    }

    String[] validRequestors = {
        SecurityUtil.getServerPrincipal(conf
            .get(DFSConfigKeys.DFS_NAMENODE_KRB_HTTPS_USER_NAME_KEY), NameNode
            .getAddress(conf).getHostName()),
        SecurityUtil.getServerPrincipal(conf
            .get(DFSConfigKeys.DFS_NAMENODE_USER_NAME_KEY), NameNode
            .getAddress(conf).getHostName()),
        SecurityUtil.getServerPrincipal(conf
            .get(DFSConfigKeys.DFS_SECONDARY_NAMENODE_KRB_HTTPS_USER_NAME_KEY),
            SecondaryNameNode.getHttpAddress(conf).getHostName()),
        SecurityUtil.getServerPrincipal(conf
            .get(DFSConfigKeys.DFS_SECONDARY_NAMENODE_USER_NAME_KEY),
            SecondaryNameNode.getHttpAddress(conf).getHostName()) };

    for(String v : validRequestors) {
      if(v != null && v.equals(remoteUser)) {
        if(LOG.isDebugEnabled()) LOG.debug("isValidRequestor is allowing: " + remoteUser);
        return true;
      }
    }
    if(LOG.isDebugEnabled()) LOG.debug("isValidRequestor is rejecting: " + remoteUser);
    return false;
  }
}<|MERGE_RESOLUTION|>--- conflicted
+++ resolved
@@ -84,18 +84,13 @@
 			       String.valueOf(storage.getFirstImageFile().length()));
             // send fsImage
             TransferFsImage.getFileServer(response.getOutputStream(),
-<<<<<<< HEAD
 					  storage.getFirstImageFile(),
 					  getThrottler(conf)); 
-=======
-					  storage.getFirstImageFile()); 
->>>>>>> e05c9f81
           } else if (ff.getEdit()) {
             response.setHeader(TransferFsImage.CONTENT_LENGTH,
 			       String.valueOf(storage.getFirstEditLogFile().length()));
             // send edits
             TransferFsImage.getFileServer(response.getOutputStream(),
-<<<<<<< HEAD
 					  storage.getFirstEditLogFile(),
 					  getThrottler(conf));
 
@@ -132,22 +127,6 @@
                   " but received a checksum " + downloadImageDigest);
             }
            persistenceManager.checkpointUploadDone();
-
-=======
-					  storage.getFirstEditLogFile());
-          } else if (ff.putImage()) {
-            // issue a HTTP get request to download the new fsimage 
-            persistenceManager.validateCheckpointUpload(ff.getToken());
-            reloginIfNecessary().doAs(new PrivilegedExceptionAction<Void>() {
-                @Override
-                public Void run() throws Exception {
-                  TransferFsImage.getFileClient(ff.getInfoServer(), "getimage=1", 
-						storage.getCheckpointFiles());
-                  return null;
-                }
-            });
-	    persistenceManager.checkpointUploadDone();
->>>>>>> e05c9f81
           }
           return null;
         }
