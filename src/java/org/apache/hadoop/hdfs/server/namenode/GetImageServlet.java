/**
 * Licensed to the Apache Software Foundation (ASF) under one
 * or more contributor license agreements.  See the NOTICE file
 * distributed with this work for additional information
 * regarding copyright ownership.  The ASF licenses this file
 * to you under the Apache License, Version 2.0 (the
 * "License"); you may not use this file except in compliance
 * with the License.  You may obtain a copy of the License at
 *
 *     http://www.apache.org/licenses/LICENSE-2.0
 *
 * Unless required by applicable law or agreed to in writing, software
 * distributed under the License is distributed on an "AS IS" BASIS,
 * WITHOUT WARRANTIES OR CONDITIONS OF ANY KIND, either express or implied.
 * See the License for the specific language governing permissions and
 * limitations under the License.
 */
package org.apache.hadoop.hdfs.server.namenode;

import java.security.PrivilegedExceptionAction;
import java.util.*;
import java.io.*;
import javax.servlet.ServletContext;
import javax.servlet.ServletException;
import javax.servlet.http.HttpServlet;
import javax.servlet.http.HttpServletRequest;
import javax.servlet.http.HttpServletResponse;
import org.apache.hadoop.security.SecurityUtil;

import org.apache.commons.logging.Log;
import org.apache.commons.logging.LogFactory;

import org.apache.hadoop.classification.InterfaceAudience;
import org.apache.hadoop.conf.Configuration;
import org.apache.hadoop.hdfs.DFSConfigKeys;
import org.apache.hadoop.hdfs.server.common.JspHelper;
import org.apache.hadoop.security.UserGroupInformation;
import org.apache.hadoop.util.StringUtils;

/**
 * This class is used in Namesystem's jetty to retrieve a file.
 * Typically used by the Secondary NameNode to retrieve image and
 * edit file for periodic checkpointing.
 */
@InterfaceAudience.Private
public class GetImageServlet extends HttpServlet {
  private static final long serialVersionUID = -7669068179452648952L;

  private static final Log LOG = LogFactory.getLog(GetImageServlet.class);

  @SuppressWarnings("unchecked")
  public void doGet(final HttpServletRequest request,
                    final HttpServletResponse response
                    ) throws ServletException, IOException {
    Map<String,String[]> pmap = request.getParameterMap();
    try {
      ServletContext context = getServletContext();
<<<<<<< HEAD
      FSImage nnImage = (FSImage)context.getAttribute("name.system.image");
      TransferFsImage ff = new TransferFsImage(pmap, request, response);

      switch (ff.getAction()) {
        case GET_IMAGE:
          doOutgoingTransfer(
            nnImage.getFirstReadableFsImageFile(ff.getTargetFileIndex()),
            response);
          break;
        case GET_EDIT:
          doOutgoingTransfer(
            nnImage.getFirstReadableEditsFile(ff.getTargetFileIndex()),
            response);
          break;
        case PUT_IMAGE:
          nnImage.validateCheckpointUpload(ff.getToken());
          String queryString = "getimage=" + ff.getTargetFileIndex();
          TransferFsImage.getFileClient(
            ff.getInfoServer(), queryString,
            nnImage.getImageCheckpointFiles(ff.getTargetFileIndex()));
          break;

        default:
          throw new Exception("Unknown action: " + ff.getAction());
=======
      final FSImage nnImage = (FSImage)context.getAttribute("name.system.image");
      final TransferFsImage ff = new TransferFsImage(pmap, request, response);
      final Configuration conf = 
        (Configuration)getServletContext().getAttribute(JspHelper.CURRENT_CONF);
      
      if(UserGroupInformation.isSecurityEnabled() && 
          !isValidRequestor(request.getRemoteUser(), conf)) {
        response.sendError(HttpServletResponse.SC_FORBIDDEN, 
            "Only Namenode and Secondary Namenode may access this servlet");
        LOG.warn("Received non-NN/SNN request for image or edits from " 
            + request.getRemoteHost());
        return;
>>>>>>> 0cfafce7
      }

      UserGroupInformation.getCurrentUser().doAs(new PrivilegedExceptionAction<Void>() {
        @Override
        public Void run() throws Exception {
          if (ff.getImage()) {
            response.setHeader(TransferFsImage.CONTENT_LENGTH,
                String.valueOf(nnImage.getFsImageName().length()));
            // send fsImage
            TransferFsImage.getFileServer(response.getOutputStream(),
                nnImage.getFsImageName()); 
          } else if (ff.getEdit()) {
            response.setHeader(TransferFsImage.CONTENT_LENGTH,
                String.valueOf(nnImage.getFsEditName().length()));
            // send edits
            TransferFsImage.getFileServer(response.getOutputStream(),
                nnImage.getFsEditName());
          } else if (ff.putImage()) {
            // issue a HTTP get request to download the new fsimage 
            nnImage.validateCheckpointUpload(ff.getToken());
            reloginIfNecessary().doAs(new PrivilegedExceptionAction<Void>() {
                @Override
                public Void run() throws Exception {
                  TransferFsImage.getFileClient(ff.getInfoServer(), "getimage=1", 
                      nnImage.getFsImageNameCheckpoint());
                  return null;
                }
            });
           nnImage.checkpointUploadDone();
          }
          return null;
        }
        
        // We may have lost our ticket since the last time we tried to open
        // an http connection, so log in just in case.
        private UserGroupInformation reloginIfNecessary() throws IOException {
          // This method is only called on the NN, therefore it is safe to
          // use these key values.
          return UserGroupInformation.loginUserFromKeytabAndReturnUGI(
                  SecurityUtil.getServerPrincipal(conf
                      .get(DFSConfigKeys.DFS_NAMENODE_KRB_HTTPS_USER_NAME_KEY),
                      NameNode.getAddress(conf).getHostName()),
              conf.get(DFSConfigKeys.DFS_NAMENODE_KEYTAB_FILE_KEY));
        }       
      });
      
    } catch (Exception ie) {
      String errMsg = "GetImage failed. " + StringUtils.stringifyException(ie);
      response.sendError(HttpServletResponse.SC_GONE, errMsg);
      throw new IOException(errMsg);
    } finally {
      response.getOutputStream().close();
    }
  }
<<<<<<< HEAD


  private void doOutgoingTransfer(File f,
                                  HttpServletResponse response)
    throws ServletException, IOException {
    response.setHeader(TransferFsImage.CONTENT_LENGTH,
                       String.valueOf(f.length()));
    // send fsImage
    TransferFsImage.getFileServer(response.getOutputStream(), f); 
=======
  
  @SuppressWarnings("deprecation")
  protected boolean isValidRequestor(String remoteUser, Configuration conf)
      throws IOException {
    if(remoteUser == null) { // This really shouldn't happen...
      LOG.warn("Received null remoteUser while authorizing access to getImage servlet");
      return false;
    }

    String[] validRequestors = {
        SecurityUtil.getServerPrincipal(conf
            .get(DFSConfigKeys.DFS_NAMENODE_KRB_HTTPS_USER_NAME_KEY), NameNode
            .getAddress(conf).getHostName()),
        SecurityUtil.getServerPrincipal(conf
            .get(DFSConfigKeys.DFS_NAMENODE_USER_NAME_KEY), NameNode
            .getAddress(conf).getHostName()),
        SecurityUtil.getServerPrincipal(conf
            .get(DFSConfigKeys.DFS_SECONDARY_NAMENODE_KRB_HTTPS_USER_NAME_KEY),
            SecondaryNameNode.getHttpAddress(conf).getHostName()),
        SecurityUtil.getServerPrincipal(conf
            .get(DFSConfigKeys.DFS_SECONDARY_NAMENODE_USER_NAME_KEY),
            SecondaryNameNode.getHttpAddress(conf).getHostName()) };

    for(String v : validRequestors) {
      if(v != null && v.equals(remoteUser)) {
        if(LOG.isDebugEnabled()) LOG.debug("isValidRequestor is allowing: " + remoteUser);
        return true;
      }
    }
    if(LOG.isDebugEnabled()) LOG.debug("isValidRequestor is rejecting: " + remoteUser);
    return false;
>>>>>>> 0cfafce7
  }
}<|MERGE_RESOLUTION|>--- conflicted
+++ resolved
@@ -55,32 +55,7 @@
     Map<String,String[]> pmap = request.getParameterMap();
     try {
       ServletContext context = getServletContext();
-<<<<<<< HEAD
-      FSImage nnImage = (FSImage)context.getAttribute("name.system.image");
-      TransferFsImage ff = new TransferFsImage(pmap, request, response);
 
-      switch (ff.getAction()) {
-        case GET_IMAGE:
-          doOutgoingTransfer(
-            nnImage.getFirstReadableFsImageFile(ff.getTargetFileIndex()),
-            response);
-          break;
-        case GET_EDIT:
-          doOutgoingTransfer(
-            nnImage.getFirstReadableEditsFile(ff.getTargetFileIndex()),
-            response);
-          break;
-        case PUT_IMAGE:
-          nnImage.validateCheckpointUpload(ff.getToken());
-          String queryString = "getimage=" + ff.getTargetFileIndex();
-          TransferFsImage.getFileClient(
-            ff.getInfoServer(), queryString,
-            nnImage.getImageCheckpointFiles(ff.getTargetFileIndex()));
-          break;
-
-        default:
-          throw new Exception("Unknown action: " + ff.getAction());
-=======
       final FSImage nnImage = (FSImage)context.getAttribute("name.system.image");
       final TransferFsImage ff = new TransferFsImage(pmap, request, response);
       final Configuration conf = 
@@ -93,39 +68,44 @@
         LOG.warn("Received non-NN/SNN request for image or edits from " 
             + request.getRemoteHost());
         return;
->>>>>>> 0cfafce7
       }
 
       UserGroupInformation.getCurrentUser().doAs(new PrivilegedExceptionAction<Void>() {
-        @Override
-        public Void run() throws Exception {
-          if (ff.getImage()) {
-            response.setHeader(TransferFsImage.CONTENT_LENGTH,
-                String.valueOf(nnImage.getFsImageName().length()));
-            // send fsImage
-            TransferFsImage.getFileServer(response.getOutputStream(),
-                nnImage.getFsImageName()); 
-          } else if (ff.getEdit()) {
-            response.setHeader(TransferFsImage.CONTENT_LENGTH,
-                String.valueOf(nnImage.getFsEditName().length()));
-            // send edits
-            TransferFsImage.getFileServer(response.getOutputStream(),
-                nnImage.getFsEditName());
-          } else if (ff.putImage()) {
-            // issue a HTTP get request to download the new fsimage 
-            nnImage.validateCheckpointUpload(ff.getToken());
-            reloginIfNecessary().doAs(new PrivilegedExceptionAction<Void>() {
-                @Override
-                public Void run() throws Exception {
-                  TransferFsImage.getFileClient(ff.getInfoServer(), "getimage=1", 
-                      nnImage.getFsImageNameCheckpoint());
-                  return null;
-                }
-            });
-           nnImage.checkpointUploadDone();
+          @Override
+          public Void run() throws Exception {
+            switch (ff.getAction()) {
+            case GET_IMAGE:
+              doOutgoingTransfer(nnImage.getFirstReadableFsImageFile(ff.getTargetFileIndex()),
+                                 response);
+              break;
+            case GET_EDIT:
+              doOutgoingTransfer(nnImage.getFirstReadableEditsFile(ff.getTargetFileIndex()),
+                                 response);
+              break;
+            case PUT_IMAGE:
+              nnImage.validateCheckpointUpload(ff.getToken());
+              String queryString = "getimage=" + ff.getTargetFileIndex();
+              TransferFsImage.getFileClient(ff.getInfoServer(), queryString,
+                                            nnImage.getImageCheckpointFiles(ff.getTargetFileIndex()));
+
+              // issue a HTTP get request to download the new fsimage 
+              nnImage.validateCheckpointUpload(ff.getToken());
+              reloginIfNecessary().doAs(new PrivilegedExceptionAction<Void>() {
+                  @Override
+                  public Void run() throws Exception {
+                    TransferFsImage.getFileClient(ff.getInfoServer(), "getimage=1", 
+                                                  nnImage.getFsImageNameCheckpoint());
+                    return null;
+                  }
+                });
+
+              break;
+              
+            default:
+              throw new Exception("Unknown action: " + ff.getAction());
+            }
+            return null;
           }
-          return null;
-        }
         
         // We may have lost our ticket since the last time we tried to open
         // an http connection, so log in just in case.
@@ -148,18 +128,7 @@
       response.getOutputStream().close();
     }
   }
-<<<<<<< HEAD
 
-
-  private void doOutgoingTransfer(File f,
-                                  HttpServletResponse response)
-    throws ServletException, IOException {
-    response.setHeader(TransferFsImage.CONTENT_LENGTH,
-                       String.valueOf(f.length()));
-    // send fsImage
-    TransferFsImage.getFileServer(response.getOutputStream(), f); 
-=======
-  
   @SuppressWarnings("deprecation")
   protected boolean isValidRequestor(String remoteUser, Configuration conf)
       throws IOException {
@@ -190,6 +159,14 @@
     }
     if(LOG.isDebugEnabled()) LOG.debug("isValidRequestor is rejecting: " + remoteUser);
     return false;
->>>>>>> 0cfafce7
   }
-}+
+  private void doOutgoingTransfer(File f,
+                                  HttpServletResponse response)
+    throws ServletException, IOException {
+    response.setHeader(TransferFsImage.CONTENT_LENGTH,
+                       String.valueOf(f.length()));
+    // send fsImage
+    TransferFsImage.getFileServer(response.getOutputStream(), f); 
+  }
+}
