/**
 * Licensed to the Apache Software Foundation (ASF) under one
 * or more contributor license agreements.  See the NOTICE file
 * distributed with this work for additional information
 * regarding copyright ownership.  The ASF licenses this file
 * to you under the Apache License, Version 2.0 (the
 * "License"); you may not use this file except in compliance
 * with the License.  You may obtain a copy of the License at
 *
 *     http://www.apache.org/licenses/LICENSE-2.0
 *
 * Unless required by applicable law or agreed to in writing, software
 * distributed under the License is distributed on an "AS IS" BASIS,
 * WITHOUT WARRANTIES OR CONDITIONS OF ANY KIND, either express or implied.
 * See the License for the specific language governing permissions and
 * limitations under the License.
 */
package org.apache.hadoop.hdfs.server.namenode;

import java.io.File;
import java.io.IOException;
import java.util.ArrayList;
import java.util.Iterator;
import java.util.Collection;
import java.util.Set;
import java.util.HashSet;
<<<<<<< HEAD
import java.io.DataInputStream;
import java.util.List;


=======

>>>>>>> e05c9f81
import org.apache.commons.logging.Log;
import org.apache.commons.logging.LogFactory;
import org.apache.hadoop.classification.InterfaceAudience;
import org.apache.hadoop.classification.InterfaceStability;
import org.apache.hadoop.fs.Options;
import org.apache.hadoop.fs.permission.FsPermission;
import org.apache.hadoop.hdfs.DeprecatedUTF8;
import org.apache.hadoop.hdfs.protocol.Block;
import org.apache.hadoop.hdfs.security.token.delegation.DelegationTokenIdentifier;
import org.apache.hadoop.hdfs.server.common.Storage;
import org.apache.hadoop.hdfs.server.common.HdfsConstants.NamenodeRole;
import org.apache.hadoop.hdfs.server.common.Storage.StorageDirectory;
import static org.apache.hadoop.hdfs.server.common.Util.now;
//import org.apache.hadoop.hdfs.server.namenode.FSImage.NameNodeDirType;
//import org.apache.hadoop.hdfs.server.namenode.FSImage.NameNodeFile;
import org.apache.hadoop.hdfs.server.namenode.JournalStream.JournalType;
import org.apache.hadoop.hdfs.server.namenode.metrics.NameNodeMetrics;
import org.apache.hadoop.hdfs.server.protocol.NamenodeProtocol;
import org.apache.hadoop.hdfs.server.protocol.NamenodeRegistration;
import org.apache.hadoop.io.ArrayWritable;
import org.apache.hadoop.io.BytesWritable;
import org.apache.hadoop.io.LongWritable;
import org.apache.hadoop.io.Writable;
import org.apache.hadoop.security.token.delegation.DelegationKey;

import org.apache.hadoop.conf.Configuration;
import org.apache.hadoop.hdfs.server.namenode.NNStorage.NameNodeDirType;
import org.apache.hadoop.hdfs.server.namenode.NNStorage.NameNodeFile;
<<<<<<< HEAD
import org.apache.hadoop.hdfs.server.namenode.NNUtils;


=======
import org.apache.hadoop.hdfs.server.namenode.NNStorage.StorageListener;

import org.apache.hadoop.hdfs.server.namenode.NNUtils;
>>>>>>> e05c9f81

/**
 * FSEditLog maintains a log of the namespace modifications.
 * 
 */
@InterfaceAudience.Private
@InterfaceStability.Evolving
<<<<<<< HEAD
public class FSEditLog {
  
  abstract static class Ops {
    public  static final byte OP_INVALID = -1;
    public static final byte OP_ADD = 0;
    public static final byte OP_RENAME_OLD = 1;  // rename
    public static final byte OP_DELETE = 2;  // delete
    public static final byte OP_MKDIR = 3;   // create directory
    public static final byte OP_SET_REPLICATION = 4; // set replication
    //the following two are used only for backward compatibility :
    @Deprecated public static final byte OP_DATANODE_ADD = 5;
    @Deprecated public static final byte OP_DATANODE_REMOVE = 6;
    public static final byte OP_SET_PERMISSIONS = 7;
    public static final byte OP_SET_OWNER = 8;
    public static final byte OP_CLOSE = 9;    // close after write
    public static final byte OP_SET_GENSTAMP = 10;    // store genstamp
    /* The following two are not used any more. Should be removed once
     * LAST_UPGRADABLE_LAYOUT_VERSION is -17 or newer. */
    public static final byte OP_SET_NS_QUOTA = 11; // set namespace quota
    public static final byte OP_CLEAR_NS_QUOTA = 12; // clear namespace quota
    public static final byte OP_TIMES = 13; // sets mod & access time on a file
    public static final byte OP_SET_QUOTA = 14; // sets name and disk quotas.
    public static final byte OP_RENAME = 15;  // new rename
    public static final byte OP_CONCAT_DELETE = 16; // concat files.
    public static final byte OP_SYMLINK = 17; // a symbolic link
    public static final byte OP_GET_DELEGATION_TOKEN = 18; //new delegation token
    public static final byte OP_RENEW_DELEGATION_TOKEN = 19; //renew delegation token
    public static final byte OP_CANCEL_DELEGATION_TOKEN = 20; //cancel delegation token
    public static final byte OP_UPDATE_MASTER_KEY = 21; //update master key
  
    /* 
     * The following operations are used to control remote edit log streams,
     * and not logged into file streams.
     */
    static final byte OP_JSPOOL_START = // start journal spool
                                      NamenodeProtocol.JA_JSPOOL_START;
    static final byte OP_CHECKPOINT_TIME = // incr checkpoint time
                                      NamenodeProtocol.JA_CHECKPOINT_TIME;
  }
=======
public class FSEditLog implements StorageListener {
  protected static final Log LOG = LogFactory.getLog(FSEditLog.class.getName());

  public  static final byte OP_INVALID = -1;
  private static final byte OP_ADD = 0;
  private static final byte OP_RENAME_OLD = 1;  // rename
  private static final byte OP_DELETE = 2;  // delete
  private static final byte OP_MKDIR = 3;   // create directory
  private static final byte OP_SET_REPLICATION = 4; // set replication
  //the following two are used only for backward compatibility :
  @Deprecated private static final byte OP_DATANODE_ADD = 5;
  @Deprecated private static final byte OP_DATANODE_REMOVE = 6;
  private static final byte OP_SET_PERMISSIONS = 7;
  private static final byte OP_SET_OWNER = 8;
  private static final byte OP_CLOSE = 9;    // close after write
  private static final byte OP_SET_GENSTAMP = 10;    // store genstamp
  /* The following two are not used any more. Should be removed once
   * LAST_UPGRADABLE_LAYOUT_VERSION is -17 or newer. */
  private static final byte OP_SET_NS_QUOTA = 11; // set namespace quota
  private static final byte OP_CLEAR_NS_QUOTA = 12; // clear namespace quota
  private static final byte OP_TIMES = 13; // sets mod & access time on a file
  private static final byte OP_SET_QUOTA = 14; // sets name and disk quotas.
  private static final byte OP_RENAME = 15;  // new rename
  private static final byte OP_CONCAT_DELETE = 16; // concat files.
  private static final byte OP_SYMLINK = 17; // a symbolic link
  private static final byte OP_GET_DELEGATION_TOKEN = 18; //new delegation token
  private static final byte OP_RENEW_DELEGATION_TOKEN = 19; //renew delegation token
  private static final byte OP_CANCEL_DELEGATION_TOKEN = 20; //cancel delegation token
  private static final byte OP_UPDATE_MASTER_KEY = 21; //update master key

  /* 
   * The following operations are used to control remote edit log streams,
   * and not logged into file streams.
   */
  static final byte OP_JSPOOL_START = // start journal spool
                                    NamenodeProtocol.JA_JSPOOL_START;
  static final byte OP_CHECKPOINT_TIME = // incr checkpoint time
                                    NamenodeProtocol.JA_CHECKPOINT_TIME;
>>>>>>> e05c9f81

  static final String NO_JOURNAL_STREAMS_WARNING = "!!! WARNING !!!" +
      " File system changes are not persistent. No journal streams.";

  private static final Log LOG = LogFactory.getLog(FSEditLog.class);

  private volatile int sizeOutputFlushBuffer = 512*1024;

  private ArrayList<EditLogOutputStream> editStreams = null;
  //private FSImage fsimage = null;

  // a monotonically increasing counter that represents transactionIds.
  private long txid = 0;

  // stores the last synced transactionId.
  private long synctxid = 0;

  // the time of printing the statistics to the log file.
  private long lastPrintTime;

  // is a sync currently running?
  private volatile boolean isSyncRunning;

  // is an automatic sync scheduled?
  private volatile boolean isAutoSyncScheduled = false;

  // these are statistics counters.
  private long numTransactions;        // number of transactions
  private long numTransactionsBatchedInSync;
  private long totalTimeTransactions;  // total time for all transactions
  private NameNodeMetrics metrics;

  private static class TransactionId {
    public long txid;

    TransactionId(long value) {
      this.txid = value;
    }
  }

  // stores the most current transactionId of this thread.
  private static final ThreadLocal<TransactionId> myTransactionId = new ThreadLocal<TransactionId>() {
    protected synchronized TransactionId initialValue() {
      return new TransactionId(Long.MAX_VALUE);
    }
  };

  //////////////////////////////////////////////////////////////////////////////
<<<<<<< HEAD
  //private static final LOG = LogFactory.getLog(NameNode.class.getName());
  
=======
>>>>>>> e05c9f81
  
  private Configuration conf;
  private NNStorage storage;
  
  public FSEditLog(Configuration conf, NNStorage storage){
    this.conf = conf;
    this.storage = storage;
  }
  
  /**
   *  Removing FSNamesystem dependency will be done on the next step.
   *  I added this method just for not overlaping changes with next step. Remove FSNamesystem ref
   * will imply to redesing loadEditRecords. Next step road map covers this.
   */
  protected FSNamesystem fsn;
  
  public void setFSNamesystem(FSNamesystem fsn){
    this.fsn = fsn;
  }
  public FSNamesystem getFSNamesystem(){
    return this.fsn;
<<<<<<< HEAD
  }
  
  /**
   * Error Handling on a storageDirectory
   * 
   */
  public void errorOccurred(StorageDirectory sd){
    
    Iterator<EditLogOutputStream> ies = editStreams.iterator();
      
    StorageDirectory sdTmp;
    while (ies.hasNext()) {
      EditLogOutputStream elos = ies.next();
      sdTmp = getStorage(elos);
      if (sd == sdTmp) {  
        try { elos.close(); } catch (IOException e) {
          // nothing to do.
          LOG.warn("Failed to close eStream " + elos.getName()
              + " before removing it (might be ok)");
        }
        ies.remove();
        break;
      }
    }
  
    if (editStreams == null || editStreams.size() <= 0) {
      String msg = "Fatal Error: All storage directories are inaccessible.";
      LOG.fatal(msg, new IOException(msg)); 
      Runtime.getRuntime().exit(-1);
    }
    
  }
  
=======
  }  
>>>>>>> e05c9f81
  
  //////////////////////////////////////////////////////////////////////////////
  
  /*
  FSEditLog(FSImage image) {
    fsimage = image;
    isSyncRunning = false;
    metrics = NameNode.getNameNodeMetrics();
    lastPrintTime = now();
  }*/
  
  private File getEditFile(StorageDirectory sd) {
    return storage.getEditFile(sd);
  }
  
  private File getEditNewFile(StorageDirectory sd) {
    return storage.getEditNewFile(sd);
  }
  
  public int getNumEditsDirs() {
   return storage.getNumStorageDirs(NameNodeDirType.EDITS);
  }

  public synchronized int getNumEditStreams() {
    return editStreams == null ? 0 : editStreams.size();
  }

  /**
   * Return the currently active edit streams.
   * This should be used only by unit tests.
   */
  ArrayList<EditLogOutputStream> getEditStreams() {
    return editStreams;
  }

  public boolean isOpen() {
    return getNumEditStreams() > 0;
  }

  /**
   * Create empty edit log files.
   * Initialize the output stream for logging.
   * 
   * @throws IOException
   */
  synchronized public void open() throws IOException {
    numTransactions = totalTimeTransactions = numTransactionsBatchedInSync = 0;
    if (editStreams == null)
      editStreams = new ArrayList<EditLogOutputStream>();
    
    //ArrayList<StorageDirectory> al = null;
    for (Iterator<StorageDirectory> it = 
           storage.dirIterator(NameNodeDirType.EDITS); it.hasNext();) {
      StorageDirectory sd = it.next();
      File eFile = getEditFile(sd);
      try {
        addNewEditLogStream(eFile);
      } catch (IOException e) {
        LOG.warn("Unable to open edit log file " + eFile);
        // Remove the directory from list of storage directories
        
        //if(al == null) al = new ArrayList<StorageDirectory>(1);
        //al.add(sd);
        storage.errorDirectory(sd);
        
      }
    }
    
    //if(al != null) processIOError(al);
  }
  
  
  synchronized void addNewEditLogStream(File eFile) throws IOException {
    EditLogOutputStream eStream = new EditLogFileOutputStream(eFile,
        sizeOutputFlushBuffer);
    editStreams.add(eStream);
  }

  
  public synchronized void createEditLogFile(File name) throws IOException {
    waitForSyncToFinish();

    EditLogOutputStream eStream = new EditLogFileOutputStream(name,
        sizeOutputFlushBuffer);
    eStream.create();
    eStream.close();
  }

  
  
  synchronized public void createEditLogFiles() throws IOException {
    

    for (Iterator<StorageDirectory> it = storage.dirIterator(NameNodeDirType.EDITS); it.hasNext();) {
        StorageDirectory sd = it.next();
        //waitForSyncToFinish();
        createEditLogFile(storage.getImageFile(sd, NameNodeFile.EDITS));
    } 
    

  }
  
  /**
   * Shutdown the file store.
   */
  synchronized public void close() {
    waitForSyncToFinish();
    if (editStreams == null || editStreams.isEmpty()) {
      return;
    }
    printStatistics(true);
    numTransactions = totalTimeTransactions = numTransactionsBatchedInSync = 0;

    ArrayList<EditLogOutputStream> errorStreams = null;
    Iterator<EditLogOutputStream> it = getOutputStreamIterator(null);
    while(it.hasNext()) {
      EditLogOutputStream eStream = it.next();
      try {
        closeStream(eStream);
      } catch (IOException e) {
        LOG.warn("FSEditLog:close - failed to close stream " 
            + eStream.getName());
        if(errorStreams == null)
          errorStreams = new ArrayList<EditLogOutputStream>(1);
        errorStreams.add(eStream);
      }
    }
    processIOError(errorStreams);
    editStreams.clear();
  }

  /**
   * Close and remove edit log stream.
   * @param index of the stream
   */
  synchronized private void removeStream(int index) {
    EditLogOutputStream eStream = editStreams.get(index);
    try {
      eStream.close();
    } catch (Exception e) {}
    editStreams.remove(index);
  }

  /**
   * The specified streams have IO errors. Close and remove them.
   * If propagate is true - close related StorageDirectories.
   * (is called with propagate value true from everywhere
   *  except fsimage.processIOError)
   */
  synchronized void processIOError(
<<<<<<< HEAD
			//ArrayList<EditLogOutputStream> errorStreams) {
			List<EditLogOutputStream> errorStreams){
  
  
    if (errorStreams == null || errorStreams.size() == 0) {
      return;                       // nothing to do
    }


    String lsd = storage.listStorageDirectories();
    LOG.info("current list of storage dirs:" + lsd);

    //ArrayList<StorageDirectory> al = null;
    /*
    for (EditLogOutputStream eStream : errorStreams) {
      LOG.error("Unable to log edits to " + eStream.getName()
          + "; removing it");     

      StorageDirectory storageDir;
      if(eStream.getType() == JournalType.FILE && //find SD
          (storageDir =  (eStream)) != null) {
        FSNamesystem.LOG.info("about to remove corresponding storage:" 
            + storageDir.getRoot().getAbsolutePath());
        // remove corresponding storage dir
        if(al == null) al = new ArrayList<StorageDirectory>(1);
        al.add(storageDir);
      }
      Iterator<EditLogOutputStream> ies = editStreams.iterator();
      while (ies.hasNext()) {
        EditLogOutputStream es = ies.next();
        if (es == eStream) {  
          try { eStream.close(); } catch (IOException e) {
            // nothing to do.
            LOG.warn("Failed to close eStream " + eStream.getName()
                + " before removing it (might be ok)");
          }
          ies.remove();
          break;
        }
      }
    }*/
   
    for (EditLogOutputStream eStream : errorStreams) {
      LOG.error("Unable to log edits to " + eStream.getName() + "; removing it");
      StorageDirectory storageDir;
      if(eStream.getType() == JournalType.FILE && //find SD
          (storageDir =  getStorage(eStream)) != null) {
          //LOG.info("about to remove corresponding storage:" 
          //        + storageDir.getRoot().getAbsolutePath());
          // remove corresponding storage dir
          storage.errorDirectory(getStorage(eStream));
      }
      
    }
    
    /*
    if (editStreams == null || editStreams.size() <= 0) {
      String msg = "Fatal Error: All storage directories are inaccessible.";
      LOG.fatal(msg, new IOException(msg)); 
      Runtime.getRuntime().exit(-1);
    }*/

    // removed failed SDs
    //if(propagate && al != null) fsimage.processIOError(al, false);
    
    //for the rest of the streams
    //if(propagate) incrementCheckpointTime();
    
    
    lsd = storage.listStorageDirectories();
    LOG.info("at the end current list of storage dirs:" + lsd);
=======
      ArrayList<EditLogOutputStream> errorStreams) {
>>>>>>> e05c9f81
  }


  /**
   * get an editStream corresponding to a sd
   * @param es - stream to remove
   * @return the matching stream
   */
  StorageDirectory getStorageDirectoryForStream(EditLogOutputStream es) {
    String parentStorageDir = ((EditLogFileOutputStream)es).getFile().getParentFile().getParentFile().getAbsolutePath();

<<<<<<< HEAD
    Iterator<StorageDirectory> it = storage.dirIterator(); 
    while (it.hasNext()) {
      StorageDirectory sd = it.next();
      LOG.info("comparing: " + parentStorageDir + " and " + sd.getRoot().getAbsolutePath()); 
=======
    for (StorageDirectory sd : storage) {
      FSNamesystem.LOG.info("comparing: " + parentStorageDir + " and " + sd.getRoot().getAbsolutePath()); 
>>>>>>> e05c9f81
      if (parentStorageDir.equals(sd.getRoot().getAbsolutePath()))
        return sd;
    }
    return null;
  }
  
  /**
   * get an editStream corresponding to a sd
   * @param sd
   * @return the matching stream
   */
  synchronized EditLogOutputStream getEditsStream(StorageDirectory sd) {
    for (EditLogOutputStream es : editStreams) {
      File parentStorageDir = ((EditLogFileOutputStream)es).getFile()
        .getParentFile().getParentFile();
      if (parentStorageDir.getName().equals(sd.getRoot().getName()))
        return es;
    }
    return null;
  }

  /**
   * check if edits.new log exists in the specified stoorage directory
   */
  boolean existsNew(StorageDirectory sd) {
    return getEditNewFile(sd).exists(); 
  }

    //////////////////////////////////////////////////////////////////
    //TODELETE
    //HDFS-1462 removes load method from FSEditLog and 
    // uses now FSEditLogLoard class to load edits.
  /**
   * Load an edit log, and apply the changes to the in-memory structure
   * This is where we apply edits that we've been writing to disk all
   * along.
   */
<<<<<<< HEAD
    /*
=======
>>>>>>> e05c9f81
  public int loadFSEdits(EditLogInputStream edits) throws IOException {
    DataInputStream in = edits.getDataInputStream();
    long startTime = now();
    int numEdits = loadFSEdits(in, true);
    LOG.info("Edits file " + edits.getName() 
        + " of size " + edits.length() + " edits # " + numEdits 
        + " loaded in " + (now()-startTime)/1000 + " seconds.");
    return numEdits;
  }

  public int loadFSEdits(DataInputStream in, boolean closeOnExit) throws IOException {
    int numEdits = 0;
    int logVersion = 0;

    try {
      // Read log file version. Could be missing. 
      in.mark(4);
      // If edits log is greater than 2G, available method will return negative
      // numbers, so we avoid having to call available
      boolean available = true;
      try {
        logVersion = in.readByte();
      } catch (EOFException e) {
        available = false;
      }
      if (available) {
        in.reset();
        logVersion = in.readInt();
        if (logVersion < FSConstants.LAYOUT_VERSION) // future version
          throw new IOException(
                          "Unexpected version of the file system log file: "
                          + logVersion + ". Current version = " 
                          + FSConstants.LAYOUT_VERSION + ".");
      }
      assert logVersion <= Storage.LAST_UPGRADABLE_LAYOUT_VERSION :
                            "Unsupported version " + logVersion;
      numEdits = loadEditRecords(logVersion, in, false);
    } finally {
      if(closeOnExit)
        in.close();
    }
    if (logVersion != FSConstants.LAYOUT_VERSION) // other version
      numEdits++; // save this image asap
    return numEdits;
  }

  @SuppressWarnings("deprecation")
  public int loadEditRecords(int logVersion, DataInputStream in,
      boolean closeOnExit) throws IOException {
    FSNamesystem fsNamesys = getFSNamesystem();
    FSDirectory fsDir = fsNamesys.dir;
    int numEdits = 0;
    String clientName = null;
    String clientMachine = null;
    String path = null;
    int numOpAdd = 0, numOpClose = 0, numOpDelete = 0,
        numOpRenameOld = 0, numOpSetRepl = 0, numOpMkDir = 0,
        numOpSetPerm = 0, numOpSetOwner = 0, numOpSetGenStamp = 0,
        numOpTimes = 0, numOpRename = 0, numOpConcatDelete = 0, 
        numOpSymlink = 0, numOpGetDelegationToken = 0,
        numOpRenewDelegationToken = 0, numOpCancelDelegationToken = 0, 
        numOpUpdateMasterKey = 0, numOpOther = 0;

    try {
      while (true) {
        long timestamp = 0;
        long mtime = 0;
        long atime = 0;
        long blockSize = 0;
        byte opcode = -1;
        try {
          in.mark(1);
          opcode = in.readByte();
          if (opcode == OP_INVALID) {
            in.reset(); // reset back to end of file if somebody reads it again
            break; // no more transactions
          }
        } catch (EOFException e) {
          break; // no more transactions
        }
        numEdits++;
        switch (opcode) {
        case OP_ADD:
        case OP_CLOSE: {
          // versions > 0 support per file replication
          // get name and replication
          int length = in.readInt();
          if (-7 == logVersion && length != 3||
              -17 < logVersion && logVersion < -7 && length != 4 ||
              logVersion <= -17 && length != 5) {
              throw new IOException("Incorrect data format."  +
                                    " logVersion is " + logVersion +
                                    " but writables.length is " +
                                    length + ". ");
          }
          path = NNUtils.readString(in);
          short replication = storage.adjustReplication(readShort(in));
          mtime = readLong(in);
          if (logVersion <= -17) {
            atime = readLong(in);
          }
          if (logVersion < -7) {
            blockSize = readLong(in);
          }
          // get blocks
          boolean isFileUnderConstruction = (opcode == OP_ADD);
          BlockInfo blocks[] = 
            readBlocks(in, logVersion, isFileUnderConstruction, replication);

          // Older versions of HDFS does not store the block size in inode.
          // If the file has more than one block, use the size of the
          // first block as the blocksize. Otherwise use the default
          // block size.
          if (-8 <= logVersion && blockSize == 0) {
            if (blocks.length > 1) {
              blockSize = blocks[0].getNumBytes();
            } else {
              long first = ((blocks.length == 1)? blocks[0].getNumBytes(): 0);
              blockSize = Math.max(fsNamesys.getDefaultBlockSize(), first);
            }
          }
           
          PermissionStatus permissions = fsNamesys.getUpgradePermission();
          if (logVersion <= -11) {
            permissions = PermissionStatus.read(in);
          }

          // clientname, clientMachine and block locations of last block.
          if (opcode == OP_ADD && logVersion <= -12) {
            clientName = NNUtils.readString(in);
            clientMachine = NNUtils.readString(in);
            if (-13 <= logVersion) {
              readDatanodeDescriptorArray(in);
            }
          } else {
            clientName = "";
            clientMachine = "";
          }

          // The open lease transaction re-creates a file if necessary.
          // Delete the file if it already exists.
          if (FSNamesystem.LOG.isDebugEnabled()) {
            FSNamesystem.LOG.debug(opcode + ": " + path + 
                                   " numblocks : " + blocks.length +
                                   " clientHolder " +  clientName +
                                   " clientMachine " + clientMachine);
          }

          fsDir.unprotectedDelete(path, mtime);

          // add to the file tree
          INodeFile node = (INodeFile)fsDir.unprotectedAddFile(
                                                    path, permissions,
                                                    blocks, replication, 
                                                    mtime, atime, blockSize);
          if (isFileUnderConstruction) {
            numOpAdd++;
            //
            // Replace current node with a INodeUnderConstruction.
            // Recreate in-memory lease record.
            //
            INodeFileUnderConstruction cons = new INodeFileUnderConstruction(
                                      node.getLocalNameBytes(),
                                      node.getReplication(), 
                                      node.getModificationTime(),
                                      node.getPreferredBlockSize(),
                                      node.getBlocks(),
                                      node.getPermissionStatus(),
                                      clientName, 
                                      clientMachine, 
                                      null);
            fsDir.replaceNode(path, node, cons);
            fsNamesys.leaseManager.addLease(cons.getClientName(), path);
          }
          break;
        } 
        case OP_SET_REPLICATION: {
          numOpSetRepl++;
          path = NNUtils.readString(in);
          short replication = storage.adjustReplication(readShort(in));
          fsDir.unprotectedSetReplication(path, replication, null);
          break;
        } 
        case OP_CONCAT_DELETE: {
          if (logVersion > -22) {
            throw new IOException("Unexpected opcode " + opcode
                + " for version " + logVersion);
          }
          numOpConcatDelete++;
          int length = in.readInt();
          if (length < 3) { // trg, srcs.., timestam
            throw new IOException("Incorrect data format. " 
                                  + "Mkdir operation.");
          }
          String trg = NNUtils.readString(in);
          int srcSize = length - 1 - 1; //trg and timestamp
          String [] srcs = new String [srcSize];
          for(int i=0; i<srcSize;i++) {
            srcs[i]= NNUtils.readString(in);
          }
          timestamp = readLong(in);
          fsDir.unprotectedConcat(trg, srcs);
          break;
        }
        case OP_RENAME_OLD: {
          numOpRenameOld++;
          int length = in.readInt();
          if (length != 3) {
            throw new IOException("Incorrect data format. " 
                                  + "Mkdir operation.");
          }
          String s = NNUtils.readString(in);
          String d = NNUtils.readString(in);
          timestamp = readLong(in);
          HdfsFileStatus dinfo = fsDir.getFileInfo(d, false);
          fsDir.unprotectedRenameTo(s, d, timestamp);
          fsNamesys.changeLease(s, d, dinfo);
          break;
        }
        case OP_DELETE: {
          numOpDelete++;
          int length = in.readInt();
          if (length != 2) {
            throw new IOException("Incorrect data format. " 
                                  + "delete operation.");
          }
          path = NNUtils.readString(in);
          timestamp = readLong(in);
          fsDir.unprotectedDelete(path, timestamp);
          break;
        }
        case OP_MKDIR: {
          numOpMkDir++;
          PermissionStatus permissions = fsNamesys.getUpgradePermission();
          int length = in.readInt();
          if (-17 < logVersion && length != 2 ||
              logVersion <= -17 && length != 3) {
            throw new IOException("Incorrect data format. " 
                                  + "Mkdir operation.");
          }
          path = NNUtils.readString(in);
          timestamp = readLong(in);

          // The disk format stores atimes for directories as well.
          // However, currently this is not being updated/used because of
          // performance reasons.
          if (logVersion <= -17) {
            atime = readLong(in);
          }

          if (logVersion <= -11) {
            permissions = PermissionStatus.read(in);
          }
          fsDir.unprotectedMkdir(path, permissions, timestamp);
          break;
        }
        case OP_SET_GENSTAMP: {
          numOpSetGenStamp++;
          long lw = in.readLong();
          fsNamesys.setGenerationStamp(lw);
          break;
        } 
        case OP_DATANODE_ADD: {
          numOpOther++;
          NNUtils.DatanodeImage nodeimage = new NNUtils.DatanodeImage();
          nodeimage.readFields(in);
          //Datanodes are not persistent any more.
          break;
        }
        case OP_DATANODE_REMOVE: {
          numOpOther++;
          DatanodeID nodeID = new DatanodeID();
          nodeID.readFields(in);
          //Datanodes are not persistent any more.
          break;
        }
        case OP_SET_PERMISSIONS: {
          numOpSetPerm++;
          if (logVersion > -11)
            throw new IOException("Unexpected opcode " + opcode
                                  + " for version " + logVersion);
          fsDir.unprotectedSetPermission(
              NNUtils.readString(in), FsPermission.read(in));
          break;
        }
        case OP_SET_OWNER: {
          numOpSetOwner++;
          if (logVersion > -11)
            throw new IOException("Unexpected opcode " + opcode
                                  + " for version " + logVersion);
          fsDir.unprotectedSetOwner(NNUtils.readString(in),
              NNUtils.readString_EmptyAsNull(in),
              NNUtils.readString_EmptyAsNull(in));
          break;
        }
        case OP_SET_NS_QUOTA: {
          if (logVersion > -16) {
            throw new IOException("Unexpected opcode " + opcode
                + " for version " + logVersion);
          }
          fsDir.unprotectedSetQuota(NNUtils.readString(in), 
                                    readLongWritable(in), 
                                    FSConstants.QUOTA_DONT_SET);
          break;
        }
        case OP_CLEAR_NS_QUOTA: {
          if (logVersion > -16) {
            throw new IOException("Unexpected opcode " + opcode
                + " for version " + logVersion);
          }
          fsDir.unprotectedSetQuota(NNUtils.readString(in),
                                    FSConstants.QUOTA_RESET,
                                    FSConstants.QUOTA_DONT_SET);
          break;
        }

        case OP_SET_QUOTA:
          fsDir.unprotectedSetQuota(NNUtils.readString(in),
                                    readLongWritable(in),
                                    readLongWritable(in));
                                      
          break;

        case OP_TIMES: {
          numOpTimes++;
          int length = in.readInt();
          if (length != 3) {
            throw new IOException("Incorrect data format. " 
                                  + "times operation.");
          }
          path = NNUtils.readString(in);
          mtime = readLong(in);
          atime = readLong(in);
          fsDir.unprotectedSetTimes(path, mtime, atime, true);
          break;
        }
        case OP_SYMLINK: {
          numOpSymlink++;
          int length = in.readInt();
          if (length != 4) {
            throw new IOException("Incorrect data format. " 
                                  + "symlink operation.");
          }
          path = NNUtils.readString(in);
          String value = NNUtils.readString(in);
          mtime = readLong(in);
          atime = readLong(in);
          PermissionStatus perm = PermissionStatus.read(in);
          fsDir.unprotectedSymlink(path, value, mtime, atime, perm);
          break;
        }
        case OP_RENAME: {
          if (logVersion > -21) {
            throw new IOException("Unexpected opcode " + opcode
                + " for version " + logVersion);
          }
          numOpRename++;
          int length = in.readInt();
          if (length != 3) {
            throw new IOException("Incorrect data format. " 
                                  + "Mkdir operation.");
          }
          String s = NNUtils.readString(in);
          String d = NNUtils.readString(in);
          timestamp = readLong(in);
          Rename[] options = readRenameOptions(in);
          HdfsFileStatus dinfo = fsDir.getFileInfo(d, false);
          fsDir.unprotectedRenameTo(s, d, timestamp, options);
          fsNamesys.changeLease(s, d, dinfo);
          break;
        }
        case OP_GET_DELEGATION_TOKEN: {
          if (logVersion > -24) {
            throw new IOException("Unexpected opcode " + opcode
                + " for version " + logVersion);
          }
          numOpGetDelegationToken++;
          DelegationTokenIdentifier delegationTokenId = 
              new DelegationTokenIdentifier();
          delegationTokenId.readFields(in);
          long expiryTime = readLong(in);
          fsNamesys.getDelegationTokenSecretManager()
              .addPersistedDelegationToken(delegationTokenId, expiryTime);
          break;
        }
        case OP_RENEW_DELEGATION_TOKEN: {
          if (logVersion > -24) {
            throw new IOException("Unexpected opcode " + opcode
                + " for version " + logVersion);
          }
          numOpRenewDelegationToken++;
          DelegationTokenIdentifier delegationTokenId = 
              new DelegationTokenIdentifier();
          delegationTokenId.readFields(in);
          long expiryTime = readLong(in);
          fsNamesys.getDelegationTokenSecretManager()
              .updatePersistedTokenRenewal(delegationTokenId, expiryTime);
          break;
        }
        case OP_CANCEL_DELEGATION_TOKEN: {
          if (logVersion > -24) {
            throw new IOException("Unexpected opcode " + opcode
                + " for version " + logVersion);
          }
          numOpCancelDelegationToken++;
          DelegationTokenIdentifier delegationTokenId = 
              new DelegationTokenIdentifier();
          delegationTokenId.readFields(in);
          fsNamesys.getDelegationTokenSecretManager()
              .updatePersistedTokenCancellation(delegationTokenId);
          break;
        }
        case OP_UPDATE_MASTER_KEY: {
          if (logVersion > -24) {
            throw new IOException("Unexpected opcode " + opcode
                + " for version " + logVersion);
          }
          numOpUpdateMasterKey++;
          DelegationKey delegationKey = new DelegationKey();
          delegationKey.readFields(in);
          fsNamesys.getDelegationTokenSecretManager().updatePersistedMasterKey(
              delegationKey);
          break;
        }
        default: {
          throw new IOException("Never seen opcode " + opcode);
        }
        }
      }
    } finally {
      if(closeOnExit)
        in.close();
    }
    if (LOG.isDebugEnabled()) {
      LOG.debug("numOpAdd = " + numOpAdd + " numOpClose = " + numOpClose 
          + " numOpDelete = " + numOpDelete 
          + " numOpRenameOld = " + numOpRenameOld 
          + " numOpSetRepl = " + numOpSetRepl + " numOpMkDir = " + numOpMkDir
          + " numOpSetPerm = " + numOpSetPerm 
          + " numOpSetOwner = " + numOpSetOwner
          + " numOpSetGenStamp = " + numOpSetGenStamp 
          + " numOpTimes = " + numOpTimes
          + " numOpConcatDelete  = " + numOpConcatDelete
          + " numOpRename = " + numOpRename
          + " numOpGetDelegationToken = " + numOpGetDelegationToken
          + " numOpRenewDelegationToken = " + numOpRenewDelegationToken
          + " numOpCancelDelegationToken = " + numOpCancelDelegationToken
          + " numOpUpdateMasterKey = " + numOpUpdateMasterKey
          + " numOpOther = " + numOpOther);
    }
    return numEdits;
  }

  // a place holder for reading a long
  private static final LongWritable longWritable = new LongWritable();

  // Read an integer from an input stream 
  private static long readLongWritable(DataInputStream in) throws IOException {
    synchronized (longWritable) {
      longWritable.readFields(in);
      return longWritable.get();
    }
  }
  
  /* DELETEME
    short adjustReplication(short replication) {
    FSNamesystem fsNamesys = getFSNamesystem();
    short minReplication = fsNamesys.getMinReplication();
    if (replication<minReplication) {
      replication = minReplication;
    }
    short maxReplication = fsNamesys.getMaxReplication();
    if (replication>maxReplication) {
      replication = maxReplication;
    }
    return replication;
  }
  */
<<<<<<< HEAD
    // END of HDFS-1462 comment
    //////////////////////////////////

    // HDFS-1462 uses this one.
    // We moved jounal method from BackupStorage to BackupNodePersistenceManager
  @SuppressWarnings("deprecation")
  public int loadEditRecords(int logVersion, DataInputStream in,
      boolean closeOnExit) throws IOException {

      FSEditLogLoader logLoader = new FSEditLogLoader(fsn);
      return logLoader.loadEditRecords(logVersion, in, closeOnExit);

  }
  public int loadFSEdits(DataInputStream in, boolean closeOnExit) throws IOException {
      FSEditLogLoader logLoader = new FSEditLogLoader(fsn);
      return logLoader.loadFSEdits(in,closeOnExit);
  }

  public  int loadFSEdits(EditLogInputStream edits) throws IOException {
      FSEditLogLoader logLoader = new FSEditLogLoader(fsn);
      return logLoader.loadFSEdits(edits);
  }


=======
>>>>>>> e05c9f81

  /**
   * Write an operation to the edit log. Do not sync to persistent
   * store yet.
   */
  void logEdit(byte op, Writable ... writables) {
    synchronized (this) {
      // wait if an automatic sync is scheduled
      waitIfAutoSyncScheduled();
      
      if(getNumEditStreams() == 0)
        throw new java.lang.IllegalStateException(NO_JOURNAL_STREAMS_WARNING);
      ArrayList<EditLogOutputStream> errorStreams = null;
      long start = now();
      for(EditLogOutputStream eStream : editStreams) {
<<<<<<< HEAD
	  //if(LOG.isDebugEnabled()) {
          //LOG.debug("loggin edits into " + eStream.getName() +
          //    " stream");
	  //}

=======
        if(LOG.isDebugEnabled()) {
          LOG.debug("loggin edits into " + eStream.getName() +
              " stream");
        }
>>>>>>> e05c9f81
        if(!eStream.isOperationSupported(op))
          continue;
        try {
          eStream.write(op, writables);
        } catch (IOException ie) {
<<<<<<< HEAD
          LOG.error("logEdit: removing "+ eStream.getName(), ie);
=======
          LOG.warn("logEdit: removing "+ eStream.getName(), ie);
>>>>>>> e05c9f81
          if(errorStreams == null)
            errorStreams = new ArrayList<EditLogOutputStream>(1);
          errorStreams.add(eStream);
        }
      }
      processIOError(errorStreams);
      recordTransaction(start);
      
      // check if it is time to schedule an automatic sync
      if (!shouldForceSync()) {
        return;
      }
      isAutoSyncScheduled = true;
    }
    
    // sync buffered edit log entries to persistent store
    logSync();
  }

  /**
   * Wait if an automatic sync is scheduled
   * @throws InterruptedException
   */
  synchronized void waitIfAutoSyncScheduled() {
    try {
      while (isAutoSyncScheduled) {
        this.wait(1000);
      }
    } catch (InterruptedException e) {
    }
  }
  
  /**
   * Signal that an automatic sync scheduling is done if it is scheduled
   */
  synchronized void doneWithAutoSyncScheduling() {
    if (isAutoSyncScheduled) {
      isAutoSyncScheduled = false;
      notifyAll();
    }
  }
  
  /**
   * Check if should automatically sync buffered edits to 
   * persistent store
   * 
   * @return true if any of the edit stream says that it should sync
   */
  private boolean shouldForceSync() {
    for (EditLogOutputStream eStream : editStreams) {
      if (eStream.shouldForceSync()) {
        return true;
      }
    }
    return false;
  }
  
  private void recordTransaction(long start) {
    // get a new transactionId
    txid++;

    //
    // record the transactionId when new data was written to the edits log
    //
    TransactionId id = myTransactionId.get();
    id.txid = txid;

    // update statistics
    long end = now();
    numTransactions++;
    totalTimeTransactions += (end-start);
    if (metrics != null) // Metrics is non-null only when used inside name node
      metrics.transactions.inc((end-start));
  }

  /**
   * Blocks until all ongoing edits have been synced to disk.
   * This differs from logSync in that it waits for edits that have been
   * written by other threads, not just edits from the calling thread.
   *
   * NOTE: this should be done while holding the FSNamesystem lock, or
   * else more operations can start writing while this is in progress.
   */
  void logSyncAll() throws IOException {
    // Record the most recent transaction ID as our own id
    synchronized (this) {
      TransactionId id = myTransactionId.get();
      id.txid = txid;
    }
    // Then make sure we're synced up to this point
    logSync();
  }
  
  /**
   * Sync all modifications done by this thread.
   *
   * The internal concurrency design of this class is as follows:
   *   - Log items are written synchronized into an in-memory buffer,
   *     and each assigned a transaction ID.
   *   - When a thread (client) would like to sync all of its edits, logSync()
   *     uses a ThreadLocal transaction ID to determine what edit number must
   *     be synced to.
   *   - The isSyncRunning volatile boolean tracks whether a sync is currently
   *     under progress.
   *
   * The data is double-buffered within each edit log implementation so that
   * in-memory writing can occur in parallel with the on-disk writing.
   *
   * Each sync occurs in three steps:
   *   1. synchronized, it swaps the double buffer and sets the isSyncRunning
   *      flag.
   *   2. unsynchronized, it flushes the data to storage
   *   3. synchronized, it resets the flag and notifies anyone waiting on the
   *      sync.
   *
   * The lack of synchronization on step 2 allows other threads to continue
   * to write into the memory buffer while the sync is in progress.
   * Because this step is unsynchronized, actions that need to avoid
   * concurrency with sync() should be synchronized and also call
   * waitForSyncToFinish() before assuming they are running alone.
   */
  public void logSync() {
    ArrayList<EditLogOutputStream> errorStreams = null;
    long syncStart = 0;

    // Fetch the transactionId of this thread. 
    long mytxid = myTransactionId.get().txid;
    ArrayList<EditLogOutputStream> streams = new ArrayList<EditLogOutputStream>();
    boolean sync = false;
    try {
      synchronized (this) {
        try {
        assert editStreams.size() > 0 : "no editlog streams";
        printStatistics(false);
  
        // if somebody is already syncing, then wait
        while (mytxid > synctxid && isSyncRunning) {
          try {
            wait(1000);
          } catch (InterruptedException ie) { 
          }
        }
  
        //
        // If this transaction was already flushed, then nothing to do
        //
        if (mytxid <= synctxid) {
          numTransactionsBatchedInSync++;
          if (metrics != null) // Metrics is non-null only when used inside name node
            metrics.transactionsBatchedInSync.inc();
          return;
        }
     
        // now, this thread will do the sync
        syncStart = txid;
        isSyncRunning = true;
        sync = true;
  
        // swap buffers
        for(EditLogOutputStream eStream : editStreams) {
          try {
            eStream.setReadyToFlush();
            streams.add(eStream);
          } catch (IOException ie) {
            LOG.error("Unable to get ready to flush.", ie);
            //
            // remember the streams that encountered an error.
            //
            if (errorStreams == null) {
              errorStreams = new ArrayList<EditLogOutputStream>(1);
            }
            errorStreams.add(eStream);
          }
        }
        } finally {
          // Prevent RuntimeException from blocking other log edit write 
          doneWithAutoSyncScheduling();
        }
      }
  
      // do the sync
      long start = now();
      for (EditLogOutputStream eStream : streams) {
        try {
          eStream.flush();
        } catch (IOException ie) {
          LOG.error("Unable to sync edit log.", ie);
          //
          // remember the streams that encountered an error.
          //
          if (errorStreams == null) {
            errorStreams = new ArrayList<EditLogOutputStream>(1);
          }
          errorStreams.add(eStream);
        }
      }
      long elapsed = now() - start;
      processIOError(errorStreams);
  
      if (metrics != null) // Metrics non-null only when used inside name node
        metrics.syncs.inc(elapsed);
    } finally {
      // Prevent RuntimeException from blocking other log edit sync 
      synchronized (this) {
        synctxid = syncStart;
        if (sync) {
          isSyncRunning = false;
        }
        this.notifyAll();
     }
    }
  }

  //
  // print statistics every 1 minute.
  //
  private void printStatistics(boolean force) {
    long now = now();
    if (lastPrintTime + 60000 > now && !force) {
      return;
    }
    if (editStreams == null || editStreams.size()==0) {
      return;
    }
    lastPrintTime = now;
    StringBuilder buf = new StringBuilder();
    buf.append("Number of transactions: ");
    buf.append(numTransactions);
    buf.append(" Total time for transactions(ms): ");
    buf.append(totalTimeTransactions);
    buf.append("Number of transactions batched in Syncs: ");
    buf.append(numTransactionsBatchedInSync);
    buf.append(" Number of syncs: ");
    buf.append(editStreams.get(0).getNumSync());
    buf.append(" SyncTimes(ms): ");

    int numEditStreams = editStreams.size();
    for (int idx = 0; idx < numEditStreams; idx++) {
      EditLogOutputStream eStream = editStreams.get(idx);
      buf.append(eStream.getTotalSyncTime());
      buf.append(" ");
    }
    LOG.info(buf);
  }

  /** 
   * Add open lease record to edit log. 
   * Records the block locations of the last block.
   */
  public void logOpenFile(String path, INodeFileUnderConstruction newNode) {

    DeprecatedUTF8 nameReplicationPair[] = new DeprecatedUTF8[] { 
      new DeprecatedUTF8(path), 
      FSEditLog.toLogReplication(newNode.getReplication()),
      FSEditLog.toLogLong(newNode.getModificationTime()),
      FSEditLog.toLogLong(newNode.getAccessTime()),
      FSEditLog.toLogLong(newNode.getPreferredBlockSize())};
    logEdit(Ops.OP_ADD,
            new ArrayWritable(DeprecatedUTF8.class, nameReplicationPair), 
            new ArrayWritable(Block.class, newNode.getBlocks()),
            newNode.getPermissionStatus(),
            new DeprecatedUTF8(newNode.getClientName()),
            new DeprecatedUTF8(newNode.getClientMachine()));
  }

  /** 
   * Add close lease record to edit log.
   */
  public void logCloseFile(String path, INodeFile newNode) {
    DeprecatedUTF8 nameReplicationPair[] = new DeprecatedUTF8[] {
      new DeprecatedUTF8(path),
      FSEditLog.toLogReplication(newNode.getReplication()),
      FSEditLog.toLogLong(newNode.getModificationTime()),
      FSEditLog.toLogLong(newNode.getAccessTime()),
      FSEditLog.toLogLong(newNode.getPreferredBlockSize())};
    logEdit(Ops.OP_CLOSE,
            new ArrayWritable(DeprecatedUTF8.class, nameReplicationPair),
            new ArrayWritable(Block.class, newNode.getBlocks()),
            newNode.getPermissionStatus());
  }
  
  /** 
   * Add create directory record to edit log
   */
  public void logMkDir(String path, INode newNode) {
    DeprecatedUTF8 info[] = new DeprecatedUTF8[] {
      new DeprecatedUTF8(path),
      FSEditLog.toLogLong(newNode.getModificationTime()),
      FSEditLog.toLogLong(newNode.getAccessTime())
    };
    logEdit(Ops.OP_MKDIR, new ArrayWritable(DeprecatedUTF8.class, info),
        newNode.getPermissionStatus());
  }
  
  /** 
   * Add rename record to edit log
   * TODO: use String parameters until just before writing to disk
   */
  void logRename(String src, String dst, long timestamp) {
    DeprecatedUTF8 info[] = new DeprecatedUTF8[] { 
      new DeprecatedUTF8(src),
      new DeprecatedUTF8(dst),
      FSEditLog.toLogLong(timestamp)};
    logEdit(Ops.OP_RENAME_OLD, new ArrayWritable(DeprecatedUTF8.class, info));
  }
  
  /** 
   * Add rename record to edit log
   */
  void logRename(String src, String dst, long timestamp, Options.Rename... options) {
    DeprecatedUTF8 info[] = new DeprecatedUTF8[] { 
      new DeprecatedUTF8(src),
      new DeprecatedUTF8(dst),
      FSEditLog.toLogLong(timestamp)};
    logEdit(Ops.OP_RENAME, new ArrayWritable(DeprecatedUTF8.class, info),
        toBytesWritable(options));
  }
  
  /** 
   * Add set replication record to edit log
   */
  void logSetReplication(String src, short replication) {
    logEdit(Ops.OP_SET_REPLICATION, 
            new DeprecatedUTF8(src), 
            FSEditLog.toLogReplication(replication));
  }
  
  /** Add set namespace quota record to edit log
   * 
   * @param src the string representation of the path to a directory
   * @param quota the directory size limit
   */
  void logSetQuota(String src, long nsQuota, long dsQuota) {
    logEdit(Ops.OP_SET_QUOTA, new DeprecatedUTF8(src), 
            new LongWritable(nsQuota), new LongWritable(dsQuota));
  }

  /**  Add set permissions record to edit log */
  void logSetPermissions(String src, FsPermission permissions) {
    logEdit(Ops.OP_SET_PERMISSIONS, new DeprecatedUTF8(src), permissions);
  }

  /**  Add set owner record to edit log */
  void logSetOwner(String src, String username, String groupname) {
    DeprecatedUTF8 u = new DeprecatedUTF8(username == null? "": username);
    DeprecatedUTF8 g = new DeprecatedUTF8(groupname == null? "": groupname);
    logEdit(Ops.OP_SET_OWNER, new DeprecatedUTF8(src), u, g);
  }
  
  /**
   * concat(trg,src..) log
   */
  void logConcat(String trg, String [] srcs, long timestamp) {
    int size = 1 + srcs.length + 1; // trg, srcs, timestamp
    DeprecatedUTF8 info[] = new DeprecatedUTF8[size];
    int idx = 0;
    info[idx++] = new DeprecatedUTF8(trg);
    for(int i=0; i<srcs.length; i++) {
      info[idx++] = new DeprecatedUTF8(srcs[i]);
    }
    info[idx] = FSEditLog.toLogLong(timestamp);
    logEdit(Ops.OP_CONCAT_DELETE, new ArrayWritable(DeprecatedUTF8.class, info));
  }
  
  /** 
   * Add delete file record to edit log
   */
  void logDelete(String src, long timestamp) {
    DeprecatedUTF8 info[] = new DeprecatedUTF8[] { 
      new DeprecatedUTF8(src),
      FSEditLog.toLogLong(timestamp)};
    logEdit(Ops.OP_DELETE, new ArrayWritable(DeprecatedUTF8.class, info));
  }

  /** 
   * Add generation stamp record to edit log
   */
  void logGenerationStamp(long genstamp) {
    logEdit(Ops.OP_SET_GENSTAMP, new LongWritable(genstamp));
  }

  /** 
   * Add access time record to edit log
   */
  void logTimes(String src, long mtime, long atime) {
    DeprecatedUTF8 info[] = new DeprecatedUTF8[] { 
      new DeprecatedUTF8(src),
      FSEditLog.toLogLong(mtime),
      FSEditLog.toLogLong(atime)};
    logEdit(Ops.OP_TIMES, new ArrayWritable(DeprecatedUTF8.class, info));
  }

  /** 
   * Add a create symlink record.
   */
  void logSymlink(String path, String value, long mtime, 
                  long atime, INodeSymlink node) {
    DeprecatedUTF8 info[] = new DeprecatedUTF8[] { 
      new DeprecatedUTF8(path),
      new DeprecatedUTF8(value),
      FSEditLog.toLogLong(mtime),
      FSEditLog.toLogLong(atime)};
    logEdit(Ops.OP_SYMLINK, 
            new ArrayWritable(DeprecatedUTF8.class, info),
            node.getPermissionStatus());
  }
  
  /**
   * log delegation token to edit log
   * @param id DelegationTokenIdentifier
   * @param expiryTime of the token
   * @return
   */
  void logGetDelegationToken(DelegationTokenIdentifier id,
      long expiryTime) {
    logEdit(Ops.OP_GET_DELEGATION_TOKEN, id, FSEditLog.toLogLong(expiryTime));
  }
  
  void logRenewDelegationToken(DelegationTokenIdentifier id,
      long expiryTime) {
    logEdit(Ops.OP_RENEW_DELEGATION_TOKEN, id, FSEditLog.toLogLong(expiryTime));
  }
  
  void logCancelDelegationToken(DelegationTokenIdentifier id) {
    logEdit(Ops.OP_CANCEL_DELEGATION_TOKEN, id);
  }
  
  void logUpdateMasterKey(DelegationKey key) {
    logEdit(Ops.OP_UPDATE_MASTER_KEY, key);
  }
  
  static private DeprecatedUTF8 toLogReplication(short replication) {
    return new DeprecatedUTF8(Short.toString(replication));
  }
  
  static private DeprecatedUTF8 toLogLong(long timestamp) {
    return new DeprecatedUTF8(Long.toString(timestamp));
  }

  /**
   * Return the size of the current EditLog
   */
  synchronized long getEditLogSize() throws IOException {
    assert getNumEditsDirs() <= getNumEditStreams() : 
        "Number of edits directories should not exceed the number of streams.";
    long size = 0;
    ArrayList<EditLogOutputStream> al = null;
    for (int idx = 0; idx < getNumEditStreams(); idx++) {
      EditLogOutputStream es = editStreams.get(idx);
      try {
        long curSize = es.length();
        assert (size == 0 || size == curSize || curSize ==0) :
          "Wrong streams size";
        size = Math.max(size, curSize);
      } catch (IOException e) {
        LOG.warn("getEditLogSize: editstream.length failed. removing editlog (" +
            idx + ") " + es.getName());
        if(al==null) al = new ArrayList<EditLogOutputStream>(1);
        al.add(es);
      }
    }
    if(al!=null) processIOError(al);
    return size;
  }
  
  /**
   * Closes the current edit log and opens edits.new. 
   */
  public synchronized void rollEditLog() throws IOException {
    waitForSyncToFinish();
    Iterator<StorageDirectory> it = storage.dirIterator(NameNodeDirType.EDITS);
    if(!it.hasNext()) 
      return;
    //
    // If edits.new already exists in some directory, verify it
    // exists in all directories.
    //
    boolean alreadyExists = existsNew(it.next());
    while(it.hasNext()) {
      StorageDirectory sd = it.next();
      if(alreadyExists != existsNew(sd))
        throw new IOException(getEditNewFile(sd) 
              + "should " + (alreadyExists ? "" : "not ") + "exist.");
    }
    if(alreadyExists)
      return; // nothing to do, edits.new exists!

    // check if any of failed storage is now available and put it back
    
    storage.attemptRestoreRemovedStorage();

    divertFileStreams(
        Storage.STORAGE_DIR_CURRENT + "/" + NameNodeFile.EDITS_NEW.getName());
  }

  /**
   * Divert file streams from file edits to file edits.new.<p>
   * Close file streams, which are currently writing into edits files.
   * Create new streams based on file getRoot()/dest.
   * @param dest new stream path relative to the storage directory root.
   * @throws IOException
   */
  public synchronized void divertFileStreams(String dest) throws IOException {
    waitForSyncToFinish();

    assert getNumEditStreams() >= getNumEditsDirs() :
      "Inconsistent number of streams";
    ArrayList<EditLogOutputStream> errorStreams = null;
    EditStreamIterator itE = 
      (EditStreamIterator)getOutputStreamIterator(JournalType.FILE);
    Iterator<StorageDirectory> itD = 
      storage.dirIterator(NameNodeDirType.EDITS);
    while(itE.hasNext() && itD.hasNext()) {
      EditLogOutputStream eStream = itE.next();
      StorageDirectory sd = itD.next();
      if(!eStream.getName().startsWith(sd.getRoot().getPath()))
        throw new IOException("Inconsistent order of edit streams: " + eStream);
      try {
        // close old stream
        closeStream(eStream);
        // create new stream
        eStream = new EditLogFileOutputStream(new File(sd.getRoot(), dest),
            sizeOutputFlushBuffer);
        eStream.create();
        // replace by the new stream
        itE.replace(eStream);
      } catch (IOException e) {
        LOG.warn("Error in editStream " + eStream.getName(), e);
        if(errorStreams == null)
          errorStreams = new ArrayList<EditLogOutputStream>(1);
        errorStreams.add(eStream);
      }
    }
    processIOError(errorStreams);
  }

  /**
   * Removes the old edit log and renames edits.new to edits.
   * Reopens the edits file.
   */
  public synchronized void purgeEditLog() throws IOException {
    waitForSyncToFinish();
    revertFileStreams(
        Storage.STORAGE_DIR_CURRENT + "/" + NameNodeFile.EDITS_NEW.getName());
  }


  /**
   * The actual sync activity happens while not synchronized on this object.
   * Thus, synchronized activities that require that they are not concurrent
   * with file operations should wait for any running sync to finish.
   */
  synchronized void waitForSyncToFinish() {
    while (isSyncRunning) {
      try {
        wait(1000);
      } catch (InterruptedException ie) {}
    }
  }

  /**
   * Revert file streams from file edits.new back to file edits.<p>
   * Close file streams, which are currently writing into getRoot()/source.
   * Rename getRoot()/source to edits.
   * Reopen streams so that they start writing into edits files.
   * @param dest new stream path relative to the storage directory root.
   * @throws IOException
   */
  public synchronized void revertFileStreams(String source) throws IOException {
    waitForSyncToFinish();

    assert getNumEditStreams() >= getNumEditsDirs() :
      "Inconsistent number of streams";
    ArrayList<EditLogOutputStream> errorStreams = null;
    EditStreamIterator itE = 
      (EditStreamIterator)getOutputStreamIterator(JournalType.FILE);
    Iterator<StorageDirectory> itD = 
      storage.dirIterator(NameNodeDirType.EDITS);
    while(itE.hasNext() && itD.hasNext()) {
      EditLogOutputStream eStream = itE.next();
      StorageDirectory sd = itD.next();
      if(!eStream.getName().startsWith(sd.getRoot().getPath()))
        throw new IOException("Inconsistent order of edit streams: " + eStream +
                              " does not start with " + sd.getRoot().getPath());
      try {
        // close old stream
        closeStream(eStream);
        // rename edits.new to edits
        File editFile = getEditFile(sd);
        File prevEditFile = new File(sd.getRoot(), source);
        if(prevEditFile.exists()) {
          if(!prevEditFile.renameTo(editFile)) {
            //
            // renameTo() fails on Windows if the destination
            // file exists.
            //
            if(!editFile.delete() || !prevEditFile.renameTo(editFile)) {
              throw new IOException("Rename failed for " + sd.getRoot());
            }
          }
        }
        // open new stream
        eStream = new EditLogFileOutputStream(editFile, sizeOutputFlushBuffer);
        // replace by the new stream
        itE.replace(eStream);
      } catch (IOException e) {
        LOG.warn("Error in editStream " + eStream.getName(), e);
        if(errorStreams == null)
          errorStreams = new ArrayList<EditLogOutputStream>(1);
        errorStreams.add(eStream);
      }
    }
    processIOError(errorStreams);
  }


  /**
   * Returns the timestamp of the edit log
   */
  public synchronized long getFsEditTime() {
    Iterator<StorageDirectory> it = storage.dirIterator(NameNodeDirType.EDITS);
    if(it.hasNext())
      return getEditFile(it.next()).lastModified();
    return 0;
  }

  // sets the initial capacity of the flush buffer.
  public void setBufferCapacity(int size) {
    sizeOutputFlushBuffer = size;
  }

    ////////////////////////////////////////////////////////
    //TODELETE
    // HDFS-1462 also moves this class from FSEditlog to FSEditLogLoader
  /**
   * A class to read in blocks stored in the old format. The only two
   * fields in the block were blockid and length.
   */
    /*
  static class BlockTwo implements Writable {
    long blkid;
    long len;

    static {                                      // register a ctor
      WritableFactories.setFactory
        (BlockTwo.class,
         new WritableFactory() {
           public Writable newInstance() { return new BlockTwo(); }
         });
    }


    BlockTwo() {
      blkid = 0;
      len = 0;
    }
    /////////////////////////////////////
    // Writable
    /////////////////////////////////////
    public void write(DataOutput out) throws IOException {
      out.writeLong(blkid);
      out.writeLong(len);
    }

    public void readFields(DataInput in) throws IOException {
      this.blkid = in.readLong();
      this.len = in.readLong();
    }
  }

  // This method is defined for compatibility reason.
  static private DatanodeDescriptor[] readDatanodeDescriptorArray(DataInput in
      ) throws IOException {
    DatanodeDescriptor[] locations = new DatanodeDescriptor[in.readInt()];
    for (int i = 0; i < locations.length; i++) {
      locations[i] = new DatanodeDescriptor();
      locations[i].readFieldsFromFSEditLog(in);
    }
    return locations;
  }

  static private short readShort(DataInputStream in) throws IOException {
    return Short.parseShort(NNUtils.readString(in));
  }

  static private long readLong(DataInputStream in) throws IOException {
    return Long.parseLong(NNUtils.readString(in));
  }

  static private BlockInfo[] readBlocks(
      DataInputStream in,
      int logVersion,
      boolean isFileUnderConstruction,
      short replication) throws IOException {
    int numBlocks = in.readInt();
    BlockInfo[] blocks = new BlockInfo[numBlocks];
    Block blk = new Block();
    BlockTwo oldblk = new BlockTwo();
    for (int i = 0; i < numBlocks; i++) {
      if (logVersion <= -14) {
        blk.readFields(in);
      } else {
        oldblk.readFields(in);
        blk.set(oldblk.blkid, oldblk.len,
                GenerationStamp.GRANDFATHER_GENERATION_STAMP);
      }
      if(isFileUnderConstruction && i == numBlocks-1)
        blocks[i] = new BlockInfoUnderConstruction(blk, replication);
      else
        blocks[i] = new BlockInfo(blk, replication);
    }
    return blocks;
  }
    */
    //END OF HDFS-1462 remove class
    /////////////////////////////////////////////////////

  boolean isEmpty() throws IOException {
    return getEditLogSize() <= 0;
  }

  /**
   * Create (or find if already exists) an edit output stream, which
   * streams journal records (edits) to the specified backup node.<br>
   * Send a record, prescribing to start journal spool.<br>
   * This should be sent via regular stream of journal records so that
   * the backup node new exactly after which record it should start spooling.
   * 
   * @param bnReg the backup node registration information.
   * @param nnReg this (active) name-node registration.
   * @throws IOException
   */
  public synchronized void logJSpoolStart(NamenodeRegistration bnReg, // backup node
                      NamenodeRegistration nnReg) // active name-node
  throws IOException {
    if(bnReg.isRole(NamenodeRole.CHECKPOINT))
      return; // checkpoint node does not stream edits
    if(editStreams == null)
      editStreams = new ArrayList<EditLogOutputStream>();
    EditLogOutputStream boStream = null;
    for(EditLogOutputStream eStream : editStreams) {
      if(eStream.getName().equals(bnReg.getAddress())) {
        boStream = eStream; // already there
        break;
      }
    }
    if(boStream == null) {
      boStream = new EditLogBackupOutputStream(bnReg, nnReg);
      editStreams.add(boStream);
    }
    logEdit(Ops.OP_JSPOOL_START, (Writable[])null);
  }

  /**
   * Write an operation to the edit log. Do not sync to persistent
   * store yet.
   */
  public synchronized void logEdit(int length, byte[] data) {
    if(getNumEditStreams() == 0)
      throw new java.lang.IllegalStateException(NO_JOURNAL_STREAMS_WARNING);
    ArrayList<EditLogOutputStream> errorStreams = null;
    long start = now();
    for(EditLogOutputStream eStream : editStreams) {
      try {
        eStream.write(data, 0, length);
      } catch (IOException ie) {
        LOG.warn("Error in editStream " + eStream.getName(), ie);
        if(errorStreams == null)
          errorStreams = new ArrayList<EditLogOutputStream>(1);
        errorStreams.add(eStream);
      }
    }
    processIOError(errorStreams);
    recordTransaction(start);
  }

  /**
   * Iterates output streams based of the same type.
   * Type null will iterate over all streams.
   */
  private class EditStreamIterator implements Iterator<EditLogOutputStream> {
    JournalType type;
    int prevIndex; // for remove()
    int nextIndex; // for next()

    EditStreamIterator(JournalType streamType) {
      this.type = streamType;
      this.nextIndex = 0;
      this.prevIndex = 0;
    }

    public boolean hasNext() {
      synchronized(FSEditLog.this) {
        if(editStreams == null || 
           editStreams.isEmpty() || nextIndex >= editStreams.size())
          return false;
        while(nextIndex < editStreams.size()
              && !editStreams.get(nextIndex).getType().isOfType(type))
          nextIndex++;
        return nextIndex < editStreams.size();
      }
    }

    public EditLogOutputStream next() {
      EditLogOutputStream stream = null;
      synchronized(FSEditLog.this) {
        stream = editStreams.get(nextIndex);
        prevIndex = nextIndex;
        nextIndex++;
        while(nextIndex < editStreams.size()
            && !editStreams.get(nextIndex).getType().isOfType(type))
        nextIndex++;
      }
      return stream;
    }

    public void remove() {
      nextIndex = prevIndex; // restore previous state
      removeStream(prevIndex); // remove last returned element
      hasNext(); // reset nextIndex to correct place
    }

    void replace(EditLogOutputStream newStream) {
      synchronized (FSEditLog.this) {
        assert 0 <= prevIndex && prevIndex < editStreams.size() :
                                                          "Index out of bound.";
        editStreams.set(prevIndex, newStream);
      }
    }
  }

  /**
   * Get stream iterator for the specified type.
   */
  public Iterator<EditLogOutputStream>
  getOutputStreamIterator(JournalType streamType) {
    return new EditStreamIterator(streamType);
  }

  private void closeStream(EditLogOutputStream eStream) throws IOException {
    eStream.setReadyToFlush();
    eStream.flush();
    eStream.close();
  }

  public void incrementCheckpointTime() {
    storage.incrementCheckpointTime();
    Writable[] args = {new LongWritable(storage.getCheckpointTime())};
<<<<<<< HEAD
    logEdit(Ops.OP_CHECKPOINT_TIME, args);
=======
    logEdit(OP_CHECKPOINT_TIME, args);
>>>>>>> e05c9f81
  }

  synchronized void releaseBackupStream(NamenodeRegistration registration) {
    Iterator<EditLogOutputStream> it =
                                  getOutputStreamIterator(JournalType.BACKUP);
    ArrayList<EditLogOutputStream> errorStreams = null;
    NamenodeRegistration backupNode = null;
    while(it.hasNext()) {
      EditLogBackupOutputStream eStream = (EditLogBackupOutputStream)it.next();
      backupNode = eStream.getRegistration();
      if(backupNode.getAddress().equals(registration.getAddress()) &&
            backupNode.isRole(registration.getRole())) {
        errorStreams = new ArrayList<EditLogOutputStream>(1);
        errorStreams.add(eStream);
        break;
      }
    }
    assert backupNode == null || backupNode.isRole(NamenodeRole.BACKUP) :
      "Not a backup node corresponds to a backup stream";
    processIOError(errorStreams);
  }

  synchronized boolean checkBackupRegistration(
      NamenodeRegistration registration) {
    Iterator<EditLogOutputStream> it =
                                  getOutputStreamIterator(JournalType.BACKUP);
    boolean regAllowed = !it.hasNext();
    NamenodeRegistration backupNode = null;
    ArrayList<EditLogOutputStream> errorStreams = null;
    while(it.hasNext()) {
      EditLogBackupOutputStream eStream = (EditLogBackupOutputStream)it.next();
      backupNode = eStream.getRegistration();
      if(backupNode.getAddress().equals(registration.getAddress()) &&
          backupNode.isRole(registration.getRole())) {
        regAllowed = true; // same node re-registers
        break;
      }
      if(!eStream.isAlive()) {
        if(errorStreams == null)
          errorStreams = new ArrayList<EditLogOutputStream>(1);
        errorStreams.add(eStream);
        regAllowed = true; // previous backup node failed
      }
    }
    assert backupNode == null || backupNode.isRole(NamenodeRole.BACKUP) :
      "Not a backup node corresponds to a backup stream";
    processIOError(errorStreams);
    return regAllowed;
  }
  
  static BytesWritable toBytesWritable(Options.Rename... options) {
    byte[] bytes = new byte[options.length];
    for (int i = 0; i < options.length; i++) {
      bytes[i] = options[i].value();
    }
    return new BytesWritable(bytes);
  }


  public NNStorage.LoadDirectory findLatestEditsDirectory() throws IOException {
    long latestEditsCheckpointTime = Long.MIN_VALUE;
    boolean needToSave = false;
    
    StorageDirectory latestEditsSD = null;

    Collection<String> editsDirs = new ArrayList<String>();
    
    // Set to determine if all of storageDirectories share the same checkpoint
    Set<Long> checkpointTimes = new HashSet<Long>();

    // Process each of the storage directories to find the pair of
    // newest image file and edit file
    for (StorageDirectory sd : storage.iterable(NNStorage.NameNodeDirType.EDITS)) {
      
      // Was the file just formatted?
      if (!sd.getVersionFile().exists()) {
        needToSave |= true;
        continue;
      }
      
      boolean editsExists = false;
      
      if (sd.getStorageDirType().isOfType(NNStorage.NameNodeDirType.EDITS)) {
        editsExists = storage.getImageFile(sd, NNStorage.NameNodeFile.EDITS).exists();
        editsDirs.add(sd.getRoot().getCanonicalPath());
      }
      
      long checkpointTime = storage.readCheckpointTime(sd);
      checkpointTimes.add(checkpointTime);
      
      if (sd.getStorageDirType().isOfType(NNStorage.NameNodeDirType.EDITS) && 
          (latestEditsCheckpointTime < checkpointTime) && editsExists) {
        latestEditsCheckpointTime = checkpointTime;
        latestEditsSD = sd;
      }
      
      // check that we have a valid, non-default checkpointTime
      if (checkpointTime <= 0L)
        needToSave |= true;
    }

    // We should have at least one image and one edits dirs
    if (latestEditsSD == null)
      throw new IOException("Edits file is not found in " + editsDirs);

    // If there was more than one checkpointTime recorded we should save
    needToSave |= checkpointTimes.size() != 1;
    
    return new NNStorage.LoadDirectory(latestEditsSD, needToSave);
  }

  public int loadEdits(StorageDirectory sd) throws IOException {
    int numEdits = 0;
    EditLogFileInputStream editstream = 
      new EditLogFileInputStream(storage.getImageFile(sd, NNStorage.NameNodeFile.EDITS));
    
<<<<<<< HEAD
    FSEditLogLoader loader = new FSEditLogLoader(fsn);
    numEdits = loader.loadFSEdits(editstream);
    
=======
    numEdits = loadFSEdits(editstream);
>>>>>>> e05c9f81
    editstream.close();
    File editsNew = storage.getImageFile(sd, NNStorage.NameNodeFile.EDITS_NEW);
    
    if (editsNew.exists() && editsNew.length() > 0) {
      editstream = new EditLogFileInputStream(editsNew);
<<<<<<< HEAD
      numEdits += loader.loadFSEdits(editstream);
=======
      numEdits += loadFSEdits(editstream);
>>>>>>> e05c9f81
      editstream.close();
    }
    
    // update the counts.
    fsn.dir.updateCountForINodeWithQuota();    
    
    return numEdits;
  }
  
  
  public void doUpgrade() throws IOException {
    
    this.createEditLogFiles();
    this.open();
  }
<<<<<<< HEAD
  
=======

  /**
   * Error Handling on a storageDirectory
   * 
   */
  // StorageListener Interface
  @Override
  public synchronized void errorOccurred(StorageDirectory sd) throws IOException {
    for (EditLogOutputStream eStream : editStreams) {
      LOG.error("Unable to log edits to " + eStream.getName()
          + "; removing it");

      StorageDirectory streamStorageDir = getStorageDirectoryForStream(eStream);
      if (sd == streamStorageDir) {
	try { eStream.close(); } catch (IOException e) {
	  // nothing to do.
	  LOG.warn("Failed to close eStream " + eStream.getName()
		   + " before removing it (might be ok)");
	}
	editStreams.remove(eStream);
      }
    }
    
    if (editStreams == null || editStreams.size() <= 0) {
      String msg = "Fatal Error: All storage directories are inaccessible.";
      LOG.fatal(msg, new IOException(msg));
      Runtime.getRuntime().exit(-1);
    }
  }

  @Override
  public synchronized void formatOccurred(StorageDirectory sd) throws IOException {
    if (sd.getStorageDirType().isOfType(NameNodeDirType.EDITS)) {
      createEditLogFile(storage.getImageFile(sd, NameNodeFile.EDITS));
    }
  };

>>>>>>> e05c9f81
}<|MERGE_RESOLUTION|>--- conflicted
+++ resolved
@@ -24,14 +24,9 @@
 import java.util.Collection;
 import java.util.Set;
 import java.util.HashSet;
-<<<<<<< HEAD
 import java.io.DataInputStream;
 import java.util.List;
 
-
-=======
-
->>>>>>> e05c9f81
 import org.apache.commons.logging.Log;
 import org.apache.commons.logging.LogFactory;
 import org.apache.hadoop.classification.InterfaceAudience;
@@ -60,15 +55,9 @@
 import org.apache.hadoop.conf.Configuration;
 import org.apache.hadoop.hdfs.server.namenode.NNStorage.NameNodeDirType;
 import org.apache.hadoop.hdfs.server.namenode.NNStorage.NameNodeFile;
-<<<<<<< HEAD
+import org.apache.hadoop.hdfs.server.namenode.NNStorage.StorageListener;
 import org.apache.hadoop.hdfs.server.namenode.NNUtils;
 
-
-=======
-import org.apache.hadoop.hdfs.server.namenode.NNStorage.StorageListener;
-
-import org.apache.hadoop.hdfs.server.namenode.NNUtils;
->>>>>>> e05c9f81
 
 /**
  * FSEditLog maintains a log of the namespace modifications.
@@ -76,8 +65,8 @@
  */
 @InterfaceAudience.Private
 @InterfaceStability.Evolving
-<<<<<<< HEAD
-public class FSEditLog {
+
+public class FSEditLog implements StorageListener {
   
   abstract static class Ops {
     public  static final byte OP_INVALID = -1;
@@ -116,46 +105,6 @@
     static final byte OP_CHECKPOINT_TIME = // incr checkpoint time
                                       NamenodeProtocol.JA_CHECKPOINT_TIME;
   }
-=======
-public class FSEditLog implements StorageListener {
-  protected static final Log LOG = LogFactory.getLog(FSEditLog.class.getName());
-
-  public  static final byte OP_INVALID = -1;
-  private static final byte OP_ADD = 0;
-  private static final byte OP_RENAME_OLD = 1;  // rename
-  private static final byte OP_DELETE = 2;  // delete
-  private static final byte OP_MKDIR = 3;   // create directory
-  private static final byte OP_SET_REPLICATION = 4; // set replication
-  //the following two are used only for backward compatibility :
-  @Deprecated private static final byte OP_DATANODE_ADD = 5;
-  @Deprecated private static final byte OP_DATANODE_REMOVE = 6;
-  private static final byte OP_SET_PERMISSIONS = 7;
-  private static final byte OP_SET_OWNER = 8;
-  private static final byte OP_CLOSE = 9;    // close after write
-  private static final byte OP_SET_GENSTAMP = 10;    // store genstamp
-  /* The following two are not used any more. Should be removed once
-   * LAST_UPGRADABLE_LAYOUT_VERSION is -17 or newer. */
-  private static final byte OP_SET_NS_QUOTA = 11; // set namespace quota
-  private static final byte OP_CLEAR_NS_QUOTA = 12; // clear namespace quota
-  private static final byte OP_TIMES = 13; // sets mod & access time on a file
-  private static final byte OP_SET_QUOTA = 14; // sets name and disk quotas.
-  private static final byte OP_RENAME = 15;  // new rename
-  private static final byte OP_CONCAT_DELETE = 16; // concat files.
-  private static final byte OP_SYMLINK = 17; // a symbolic link
-  private static final byte OP_GET_DELEGATION_TOKEN = 18; //new delegation token
-  private static final byte OP_RENEW_DELEGATION_TOKEN = 19; //renew delegation token
-  private static final byte OP_CANCEL_DELEGATION_TOKEN = 20; //cancel delegation token
-  private static final byte OP_UPDATE_MASTER_KEY = 21; //update master key
-
-  /* 
-   * The following operations are used to control remote edit log streams,
-   * and not logged into file streams.
-   */
-  static final byte OP_JSPOOL_START = // start journal spool
-                                    NamenodeProtocol.JA_JSPOOL_START;
-  static final byte OP_CHECKPOINT_TIME = // incr checkpoint time
-                                    NamenodeProtocol.JA_CHECKPOINT_TIME;
->>>>>>> e05c9f81
 
   static final String NO_JOURNAL_STREAMS_WARNING = "!!! WARNING !!!" +
       " File system changes are not persistent. No journal streams.";
@@ -204,11 +153,8 @@
   };
 
   //////////////////////////////////////////////////////////////////////////////
-<<<<<<< HEAD
   //private static final LOG = LogFactory.getLog(NameNode.class.getName());
   
-=======
->>>>>>> e05c9f81
   
   private Configuration conf;
   private NNStorage storage;
@@ -230,43 +176,9 @@
   }
   public FSNamesystem getFSNamesystem(){
     return this.fsn;
-<<<<<<< HEAD
-  }
-  
-  /**
-   * Error Handling on a storageDirectory
-   * 
-   */
-  public void errorOccurred(StorageDirectory sd){
-    
-    Iterator<EditLogOutputStream> ies = editStreams.iterator();
-      
-    StorageDirectory sdTmp;
-    while (ies.hasNext()) {
-      EditLogOutputStream elos = ies.next();
-      sdTmp = getStorage(elos);
-      if (sd == sdTmp) {  
-        try { elos.close(); } catch (IOException e) {
-          // nothing to do.
-          LOG.warn("Failed to close eStream " + elos.getName()
-              + " before removing it (might be ok)");
-        }
-        ies.remove();
-        break;
-      }
-    }
-  
-    if (editStreams == null || editStreams.size() <= 0) {
-      String msg = "Fatal Error: All storage directories are inaccessible.";
-      LOG.fatal(msg, new IOException(msg)); 
-      Runtime.getRuntime().exit(-1);
-    }
-    
-  }
-  
-=======
-  }  
->>>>>>> e05c9f81
+  }
+  
+
   
   //////////////////////////////////////////////////////////////////////////////
   
@@ -417,81 +329,8 @@
    *  except fsimage.processIOError)
    */
   synchronized void processIOError(
-<<<<<<< HEAD
-			//ArrayList<EditLogOutputStream> errorStreams) {
-			List<EditLogOutputStream> errorStreams){
-  
-  
-    if (errorStreams == null || errorStreams.size() == 0) {
-      return;                       // nothing to do
-    }
-
-
-    String lsd = storage.listStorageDirectories();
-    LOG.info("current list of storage dirs:" + lsd);
-
-    //ArrayList<StorageDirectory> al = null;
-    /*
-    for (EditLogOutputStream eStream : errorStreams) {
-      LOG.error("Unable to log edits to " + eStream.getName()
-          + "; removing it");     
-
-      StorageDirectory storageDir;
-      if(eStream.getType() == JournalType.FILE && //find SD
-          (storageDir =  (eStream)) != null) {
-        FSNamesystem.LOG.info("about to remove corresponding storage:" 
-            + storageDir.getRoot().getAbsolutePath());
-        // remove corresponding storage dir
-        if(al == null) al = new ArrayList<StorageDirectory>(1);
-        al.add(storageDir);
-      }
-      Iterator<EditLogOutputStream> ies = editStreams.iterator();
-      while (ies.hasNext()) {
-        EditLogOutputStream es = ies.next();
-        if (es == eStream) {  
-          try { eStream.close(); } catch (IOException e) {
-            // nothing to do.
-            LOG.warn("Failed to close eStream " + eStream.getName()
-                + " before removing it (might be ok)");
-          }
-          ies.remove();
-          break;
-        }
-      }
-    }*/
-   
-    for (EditLogOutputStream eStream : errorStreams) {
-      LOG.error("Unable to log edits to " + eStream.getName() + "; removing it");
-      StorageDirectory storageDir;
-      if(eStream.getType() == JournalType.FILE && //find SD
-          (storageDir =  getStorage(eStream)) != null) {
-          //LOG.info("about to remove corresponding storage:" 
-          //        + storageDir.getRoot().getAbsolutePath());
-          // remove corresponding storage dir
-          storage.errorDirectory(getStorage(eStream));
-      }
-      
-    }
-    
-    /*
-    if (editStreams == null || editStreams.size() <= 0) {
-      String msg = "Fatal Error: All storage directories are inaccessible.";
-      LOG.fatal(msg, new IOException(msg)); 
-      Runtime.getRuntime().exit(-1);
-    }*/
-
-    // removed failed SDs
-    //if(propagate && al != null) fsimage.processIOError(al, false);
-    
-    //for the rest of the streams
-    //if(propagate) incrementCheckpointTime();
-    
-    
-    lsd = storage.listStorageDirectories();
-    LOG.info("at the end current list of storage dirs:" + lsd);
-=======
       ArrayList<EditLogOutputStream> errorStreams) {
->>>>>>> e05c9f81
+
   }
 
 
@@ -503,15 +342,13 @@
   StorageDirectory getStorageDirectoryForStream(EditLogOutputStream es) {
     String parentStorageDir = ((EditLogFileOutputStream)es).getFile().getParentFile().getParentFile().getAbsolutePath();
 
-<<<<<<< HEAD
-    Iterator<StorageDirectory> it = storage.dirIterator(); 
-    while (it.hasNext()) {
-      StorageDirectory sd = it.next();
-      LOG.info("comparing: " + parentStorageDir + " and " + sd.getRoot().getAbsolutePath()); 
-=======
+    //Iterator<StorageDirectory> it = storage.dirIterator(); 
+    //while (it.hasNext()) {
+      //StorageDirectory sd = it.next();
+      //LOG.info("comparing: " + parentStorageDir + " and " + sd.getRoot().getAbsolutePath()); 
+
     for (StorageDirectory sd : storage) {
       FSNamesystem.LOG.info("comparing: " + parentStorageDir + " and " + sd.getRoot().getAbsolutePath()); 
->>>>>>> e05c9f81
       if (parentStorageDir.equals(sd.getRoot().getAbsolutePath()))
         return sd;
     }
@@ -549,10 +386,7 @@
    * This is where we apply edits that we've been writing to disk all
    * along.
    */
-<<<<<<< HEAD
     /*
-=======
->>>>>>> e05c9f81
   public int loadFSEdits(EditLogInputStream edits) throws IOException {
     DataInputStream in = edits.getDataInputStream();
     long startTime = now();
@@ -1031,7 +865,6 @@
     return replication;
   }
   */
-<<<<<<< HEAD
     // END of HDFS-1462 comment
     //////////////////////////////////
 
@@ -1055,9 +888,6 @@
       return logLoader.loadFSEdits(edits);
   }
 
-
-=======
->>>>>>> e05c9f81
 
   /**
    * Write an operation to the edit log. Do not sync to persistent
@@ -1073,28 +903,18 @@
       ArrayList<EditLogOutputStream> errorStreams = null;
       long start = now();
       for(EditLogOutputStream eStream : editStreams) {
-<<<<<<< HEAD
+
 	  //if(LOG.isDebugEnabled()) {
           //LOG.debug("loggin edits into " + eStream.getName() +
           //    " stream");
 	  //}
 
-=======
-        if(LOG.isDebugEnabled()) {
-          LOG.debug("loggin edits into " + eStream.getName() +
-              " stream");
-        }
->>>>>>> e05c9f81
         if(!eStream.isOperationSupported(op))
           continue;
         try {
           eStream.write(op, writables);
         } catch (IOException ie) {
-<<<<<<< HEAD
           LOG.error("logEdit: removing "+ eStream.getName(), ie);
-=======
-          LOG.warn("logEdit: removing "+ eStream.getName(), ie);
->>>>>>> e05c9f81
           if(errorStreams == null)
             errorStreams = new ArrayList<EditLogOutputStream>(1);
           errorStreams.add(eStream);
@@ -1943,11 +1763,7 @@
   public void incrementCheckpointTime() {
     storage.incrementCheckpointTime();
     Writable[] args = {new LongWritable(storage.getCheckpointTime())};
-<<<<<<< HEAD
     logEdit(Ops.OP_CHECKPOINT_TIME, args);
-=======
-    logEdit(OP_CHECKPOINT_TIME, args);
->>>>>>> e05c9f81
   }
 
   synchronized void releaseBackupStream(NamenodeRegistration registration) {
@@ -2064,23 +1880,15 @@
     EditLogFileInputStream editstream = 
       new EditLogFileInputStream(storage.getImageFile(sd, NNStorage.NameNodeFile.EDITS));
     
-<<<<<<< HEAD
     FSEditLogLoader loader = new FSEditLogLoader(fsn);
     numEdits = loader.loadFSEdits(editstream);
     
-=======
-    numEdits = loadFSEdits(editstream);
->>>>>>> e05c9f81
     editstream.close();
     File editsNew = storage.getImageFile(sd, NNStorage.NameNodeFile.EDITS_NEW);
     
     if (editsNew.exists() && editsNew.length() > 0) {
       editstream = new EditLogFileInputStream(editsNew);
-<<<<<<< HEAD
       numEdits += loader.loadFSEdits(editstream);
-=======
-      numEdits += loadFSEdits(editstream);
->>>>>>> e05c9f81
       editstream.close();
     }
     
@@ -2096,9 +1904,6 @@
     this.createEditLogFiles();
     this.open();
   }
-<<<<<<< HEAD
-  
-=======
 
   /**
    * Error Handling on a storageDirectory
@@ -2136,5 +1941,4 @@
     }
   };
 
->>>>>>> e05c9f81
 }