/**
 * Licensed to the Apache Software Foundation (ASF) under one
 * or more contributor license agreements.  See the NOTICE file
 * distributed with this work for additional information
 * regarding copyright ownership.  The ASF licenses this file
 * to you under the Apache License, Version 2.0 (the
 * "License"); you may not use this file except in compliance
 * with the License.  You may obtain a copy of the License at
 *
 *     http://www.apache.org/licenses/LICENSE-2.0
 *
 * Unless required by applicable law or agreed to in writing, software
 * distributed under the License is distributed on an "AS IS" BASIS,
 * WITHOUT WARRANTIES OR CONDITIONS OF ANY KIND, either express or implied.
 * See the License for the specific language governing permissions and
 * limitations under the License.
 */
package org.apache.hadoop.hdfs.server.namenode;

import java.io.File;
import java.io.IOException;
import java.util.ArrayList;
import java.util.Iterator;
<<<<<<< HEAD
import java.util.Collection;
import java.util.Set;
import java.util.HashSet;
import java.io.DataInputStream;
=======
import java.util.List;
>>>>>>> 1b115795

import org.apache.commons.logging.Log;
import org.apache.commons.logging.LogFactory;
import org.apache.hadoop.classification.InterfaceAudience;
import org.apache.hadoop.classification.InterfaceStability;
import org.apache.hadoop.fs.Options;
import org.apache.hadoop.fs.permission.FsPermission;
import org.apache.hadoop.hdfs.DeprecatedUTF8;
import org.apache.hadoop.hdfs.protocol.Block;
import org.apache.hadoop.hdfs.security.token.delegation.DelegationTokenIdentifier;
import org.apache.hadoop.hdfs.server.common.Storage;
import org.apache.hadoop.hdfs.server.common.HdfsConstants.NamenodeRole;
import org.apache.hadoop.hdfs.server.common.Storage.StorageDirectory;
import static org.apache.hadoop.hdfs.server.common.Util.now;
//import org.apache.hadoop.hdfs.server.namenode.FSImage.NameNodeDirType;
//import org.apache.hadoop.hdfs.server.namenode.FSImage.NameNodeFile;
import org.apache.hadoop.hdfs.server.namenode.JournalStream.JournalType;
import org.apache.hadoop.hdfs.server.namenode.metrics.NameNodeMetrics;
import org.apache.hadoop.hdfs.server.protocol.NamenodeProtocol;
import org.apache.hadoop.hdfs.server.protocol.NamenodeRegistration;
import org.apache.hadoop.io.ArrayWritable;
import org.apache.hadoop.io.BytesWritable;
import org.apache.hadoop.io.LongWritable;
import org.apache.hadoop.io.Writable;
import org.apache.hadoop.security.token.delegation.DelegationKey;

import org.apache.hadoop.conf.Configuration;
import org.apache.hadoop.hdfs.server.namenode.NNStorage.NameNodeDirType;
import org.apache.hadoop.hdfs.server.namenode.NNStorage.NameNodeFile;
import org.apache.hadoop.hdfs.server.namenode.NNUtils;



/**
 * FSEditLog maintains a log of the namespace modifications.
 * 
 */
@InterfaceAudience.Private
@InterfaceStability.Evolving
public class FSEditLog {
  
  abstract static class Ops {
    public  static final byte OP_INVALID = -1;
    public static final byte OP_ADD = 0;
    public static final byte OP_RENAME_OLD = 1;  // rename
    public static final byte OP_DELETE = 2;  // delete
    public static final byte OP_MKDIR = 3;   // create directory
    public static final byte OP_SET_REPLICATION = 4; // set replication
    //the following two are used only for backward compatibility :
    @Deprecated public static final byte OP_DATANODE_ADD = 5;
    @Deprecated public static final byte OP_DATANODE_REMOVE = 6;
    public static final byte OP_SET_PERMISSIONS = 7;
    public static final byte OP_SET_OWNER = 8;
    public static final byte OP_CLOSE = 9;    // close after write
    public static final byte OP_SET_GENSTAMP = 10;    // store genstamp
    /* The following two are not used any more. Should be removed once
     * LAST_UPGRADABLE_LAYOUT_VERSION is -17 or newer. */
    public static final byte OP_SET_NS_QUOTA = 11; // set namespace quota
    public static final byte OP_CLEAR_NS_QUOTA = 12; // clear namespace quota
    public static final byte OP_TIMES = 13; // sets mod & access time on a file
    public static final byte OP_SET_QUOTA = 14; // sets name and disk quotas.
    public static final byte OP_RENAME = 15;  // new rename
    public static final byte OP_CONCAT_DELETE = 16; // concat files.
    public static final byte OP_SYMLINK = 17; // a symbolic link
    public static final byte OP_GET_DELEGATION_TOKEN = 18; //new delegation token
    public static final byte OP_RENEW_DELEGATION_TOKEN = 19; //renew delegation token
    public static final byte OP_CANCEL_DELEGATION_TOKEN = 20; //cancel delegation token
    public static final byte OP_UPDATE_MASTER_KEY = 21; //update master key
  
    /* 
     * The following operations are used to control remote edit log streams,
     * and not logged into file streams.
     */
    static final byte OP_JSPOOL_START = // start journal spool
                                      NamenodeProtocol.JA_JSPOOL_START;
    static final byte OP_CHECKPOINT_TIME = // incr checkpoint time
                                      NamenodeProtocol.JA_CHECKPOINT_TIME;
  }

  static final String NO_JOURNAL_STREAMS_WARNING = "!!! WARNING !!!" +
      " File system changes are not persistent. No journal streams.";

  private static final Log LOG = LogFactory.getLog(FSEditLog.class);

  private volatile int sizeOutputFlushBuffer = 512*1024;

  private ArrayList<EditLogOutputStream> editStreams = null;
  //private FSImage fsimage = null;

  // a monotonically increasing counter that represents transactionIds.
  private long txid = 0;

  // stores the last synced transactionId.
  private long synctxid = 0;

  // the time of printing the statistics to the log file.
  private long lastPrintTime;

  // is a sync currently running?
  private volatile boolean isSyncRunning;

  // is an automatic sync scheduled?
  private volatile boolean isAutoSyncScheduled = false;

  // these are statistics counters.
  private long numTransactions;        // number of transactions
  private long numTransactionsBatchedInSync;
  private long totalTimeTransactions;  // total time for all transactions
  private NameNodeMetrics metrics;

  private static class TransactionId {
    public long txid;

    TransactionId(long value) {
      this.txid = value;
    }
  }

  // stores the most current transactionId of this thread.
  private static final ThreadLocal<TransactionId> myTransactionId = new ThreadLocal<TransactionId>() {
    protected synchronized TransactionId initialValue() {
      return new TransactionId(Long.MAX_VALUE);
    }
  };

  //////////////////////////////////////////////////////////////////////////////
  //private static final LOG = LogFactory.getLog(NameNode.class.getName());
  
  
  private Configuration conf;
  private NNStorage storage;
  
  public FSEditLog(Configuration conf, NNStorage storage){
    this.conf = conf;
    this.storage = storage;
  }
  
  /**
   *  Removing FSNamesystem dependency will be done on the next step.
   *  I added this method just for not overlaping changes with next step. Remove FSNamesystem ref
   * will imply to redesing loadEditRecords. Next step road map covers this.
   */
  protected FSNamesystem fsn;
  
  public void setFSNamesystem(FSNamesystem fsn){
    this.fsn = fsn;
  }
  public FSNamesystem getFSNamesystem(){
    return this.fsn;
  }
  
  /**
   * Error Handling on a storageDirectory
   * 
   */
  public void errorOccurred(StorageDirectory sd){
    
    Iterator<EditLogOutputStream> ies = editStreams.iterator();
      
    StorageDirectory sdTmp;
    while (ies.hasNext()) {
      EditLogOutputStream elos = ies.next();
      sdTmp = getStorage(elos);
      if (sd == sdTmp) {  
        try { elos.close(); } catch (IOException e) {
          // nothing to do.
          LOG.warn("Failed to close eStream " + elos.getName()
              + " before removing it (might be ok)");
        }
        ies.remove();
        break;
      }
    }
  
    if (editStreams == null || editStreams.size() <= 0) {
      String msg = "Fatal Error: All storage directories are inaccessible.";
      LOG.fatal(msg, new IOException(msg)); 
      Runtime.getRuntime().exit(-1);
    }
    
  }
  
  
  //////////////////////////////////////////////////////////////////////////////
  
  /*
  FSEditLog(FSImage image) {
    fsimage = image;
    isSyncRunning = false;
    metrics = NameNode.getNameNodeMetrics();
    lastPrintTime = now();
  }*/
  
  private File getEditFile(StorageDirectory sd) {
    return storage.getEditFile(sd);
  }
  
  private File getEditNewFile(StorageDirectory sd) {
    return storage.getEditNewFile(sd);
  }
  
  public int getNumEditsDirs() {
   return storage.getNumStorageDirs(NameNodeDirType.EDITS);
  }

  public synchronized int getNumEditStreams() {
    return editStreams == null ? 0 : editStreams.size();
  }

  /**
   * Return the currently active edit streams.
   * This should be used only by unit tests.
   */
  ArrayList<EditLogOutputStream> getEditStreams() {
    return editStreams;
  }

  public boolean isOpen() {
    return getNumEditStreams() > 0;
  }

  /**
   * Create empty edit log files.
   * Initialize the output stream for logging.
   * 
   * @throws IOException
   */
  synchronized public void open() throws IOException {
    numTransactions = totalTimeTransactions = numTransactionsBatchedInSync = 0;
    if (editStreams == null)
      editStreams = new ArrayList<EditLogOutputStream>();
    
    //ArrayList<StorageDirectory> al = null;
    for (Iterator<StorageDirectory> it = 
           storage.dirIterator(NameNodeDirType.EDITS); it.hasNext();) {
      StorageDirectory sd = it.next();
      File eFile = getEditFile(sd);
      try {
        addNewEditLogStream(eFile);
      } catch (IOException e) {
        LOG.warn("Unable to open edit log file " + eFile);
        // Remove the directory from list of storage directories
        
        //if(al == null) al = new ArrayList<StorageDirectory>(1);
        //al.add(sd);
        storage.errorDirectory(sd);
        
      }
    }
    
    //if(al != null) processIOError(al);
  }
  
  
  synchronized void addNewEditLogStream(File eFile) throws IOException {
    EditLogOutputStream eStream = new EditLogFileOutputStream(eFile,
        sizeOutputFlushBuffer);
    editStreams.add(eStream);
  }

  
  public synchronized void createEditLogFile(File name) throws IOException {
    waitForSyncToFinish();

    EditLogOutputStream eStream = new EditLogFileOutputStream(name,
        sizeOutputFlushBuffer);
    eStream.create();
    eStream.close();
  }

  
  
  synchronized public void createEditLogFiles() throws IOException {
    

    for (Iterator<StorageDirectory> it = storage.dirIterator(NameNodeDirType.EDITS); it.hasNext();) {
        StorageDirectory sd = it.next();
        //waitForSyncToFinish();
        createEditLogFile(storage.getImageFile(sd, NameNodeFile.EDITS));
    } 
    

  }
  
  /**
   * Shutdown the file store.
   */
  synchronized public void close() {
    waitForSyncToFinish();
    if (editStreams == null || editStreams.isEmpty()) {
      return;
    }
    printStatistics(true);
    numTransactions = totalTimeTransactions = numTransactionsBatchedInSync = 0;

    ArrayList<EditLogOutputStream> errorStreams = null;
    Iterator<EditLogOutputStream> it = getOutputStreamIterator(null);
    while(it.hasNext()) {
      EditLogOutputStream eStream = it.next();
      try {
        closeStream(eStream);
      } catch (IOException e) {
        LOG.warn("FSEditLog:close - failed to close stream " 
            + eStream.getName());
        if(errorStreams == null)
          errorStreams = new ArrayList<EditLogOutputStream>(1);
        errorStreams.add(eStream);
      }
    }
    processIOError(errorStreams);
    editStreams.clear();
  }

  /**
   * Close and remove edit log stream.
   * @param index of the stream
   */
  synchronized private void removeStream(int index) {
    EditLogOutputStream eStream = editStreams.get(index);
    try {
      eStream.close();
    } catch (Exception e) {}
    editStreams.remove(index);
  }

  /**
   * The specified streams have IO errors. Close and remove them.
   * If propagate is true - close related StorageDirectories.
   * (is called with propagate value true from everywhere
   *  except fsimage.processIOError)
   */
  synchronized void processIOError(
<<<<<<< HEAD
      ArrayList<EditLogOutputStream> errorStreams) {
=======
      List<EditLogOutputStream> errorStreams,
      boolean propagate) {
>>>>>>> 1b115795
    
    if (errorStreams == null || errorStreams.size() == 0) {
      return;                       // nothing to do
    }


    String lsd = storage.listStorageDirectories();
    LOG.info("current list of storage dirs:" + lsd);

    //ArrayList<StorageDirectory> al = null;
    /*
    for (EditLogOutputStream eStream : errorStreams) {
      LOG.error("Unable to log edits to " + eStream.getName()
          + "; removing it");     

      StorageDirectory storageDir;
      if(eStream.getType() == JournalType.FILE && //find SD
          (storageDir =  (eStream)) != null) {
        FSNamesystem.LOG.info("about to remove corresponding storage:" 
            + storageDir.getRoot().getAbsolutePath());
        // remove corresponding storage dir
        if(al == null) al = new ArrayList<StorageDirectory>(1);
        al.add(storageDir);
      }
      Iterator<EditLogOutputStream> ies = editStreams.iterator();
      while (ies.hasNext()) {
        EditLogOutputStream es = ies.next();
        if (es == eStream) {  
          try { eStream.close(); } catch (IOException e) {
            // nothing to do.
            LOG.warn("Failed to close eStream " + eStream.getName()
                + " before removing it (might be ok)");
          }
          ies.remove();
          break;
        }
      }
    }*/
   
    for (EditLogOutputStream eStream : errorStreams) {
      LOG.error("Unable to log edits to " + eStream.getName() + "; removing it");
      StorageDirectory storageDir;
      if(eStream.getType() == JournalType.FILE && //find SD
          (storageDir =  getStorage(eStream)) != null) {
          //LOG.info("about to remove corresponding storage:" 
          //        + storageDir.getRoot().getAbsolutePath());
          // remove corresponding storage dir
          storage.errorDirectory(getStorage(eStream));
      }
      
    }
    
    /*
    if (editStreams == null || editStreams.size() <= 0) {
      String msg = "Fatal Error: All storage directories are inaccessible.";
      LOG.fatal(msg, new IOException(msg)); 
      Runtime.getRuntime().exit(-1);
    }*/

    // removed failed SDs
    //if(propagate && al != null) fsimage.processIOError(al, false);
    
    //for the rest of the streams
    //if(propagate) incrementCheckpointTime();
    
    
    lsd = storage.listStorageDirectories();
    LOG.info("at the end current list of storage dirs:" + lsd);
  }


  /**
   * get an editStream corresponding to a sd
   * @param es - stream to remove
   * @return the matching stream
   */
  StorageDirectory getStorage(EditLogOutputStream es) {
    String parentStorageDir = ((EditLogFileOutputStream)es).getFile()
    .getParentFile().getParentFile().getAbsolutePath();

    Iterator<StorageDirectory> it = storage.dirIterator(); 
    while (it.hasNext()) {
      StorageDirectory sd = it.next();
      LOG.info("comparing: " + parentStorageDir + " and " + sd.getRoot().getAbsolutePath()); 
      if (parentStorageDir.equals(sd.getRoot().getAbsolutePath()))
        return sd;
    }
    return null;
  }
  
  /**
   * get an editStream corresponding to a sd
   * @param sd
   * @return the matching stream
   */
  synchronized EditLogOutputStream getEditsStream(StorageDirectory sd) {
    for (EditLogOutputStream es : editStreams) {
      File parentStorageDir = ((EditLogFileOutputStream)es).getFile()
        .getParentFile().getParentFile();
      if (parentStorageDir.getName().equals(sd.getRoot().getName()))
        return es;
    }
    return null;
  }

  /**
   * check if edits.new log exists in the specified stoorage directory
   */
  boolean existsNew(StorageDirectory sd) {
    return getEditNewFile(sd).exists(); 
  }

    //////////////////////////////////////////////////////////////////
    //TODELETE
    //HDFS-1462 removes load method from FSEditLog and 
    // uses now FSEditLogLoard class to load edits.
  /**
   * Load an edit log, and apply the changes to the in-memory structure
   * This is where we apply edits that we've been writing to disk all
   * along.
   */
    /*
  public int loadFSEdits(EditLogInputStream edits) throws IOException {
    DataInputStream in = edits.getDataInputStream();
    long startTime = now();
    int numEdits = loadFSEdits(in, true);
    LOG.info("Edits file " + edits.getName() 
        + " of size " + edits.length() + " edits # " + numEdits 
        + " loaded in " + (now()-startTime)/1000 + " seconds.");
    return numEdits;
  }

  public int loadFSEdits(DataInputStream in, boolean closeOnExit) throws IOException {
    int numEdits = 0;
    int logVersion = 0;

    try {
      // Read log file version. Could be missing. 
      in.mark(4);
      // If edits log is greater than 2G, available method will return negative
      // numbers, so we avoid having to call available
      boolean available = true;
      try {
        logVersion = in.readByte();
      } catch (EOFException e) {
        available = false;
      }
      if (available) {
        in.reset();
        logVersion = in.readInt();
        if (logVersion < FSConstants.LAYOUT_VERSION) // future version
          throw new IOException(
                          "Unexpected version of the file system log file: "
                          + logVersion + ". Current version = " 
                          + FSConstants.LAYOUT_VERSION + ".");
      }
      assert logVersion <= Storage.LAST_UPGRADABLE_LAYOUT_VERSION :
                            "Unsupported version " + logVersion;
      numEdits = loadEditRecords(logVersion, in, false);
    } finally {
      if(closeOnExit)
        in.close();
    }
    if (logVersion != FSConstants.LAYOUT_VERSION) // other version
      numEdits++; // save this image asap
    return numEdits;
  }

  @SuppressWarnings("deprecation")
  public int loadEditRecords(int logVersion, DataInputStream in,
      boolean closeOnExit) throws IOException {
    FSNamesystem fsNamesys = getFSNamesystem();
    FSDirectory fsDir = fsNamesys.dir;
    int numEdits = 0;
    String clientName = null;
    String clientMachine = null;
    String path = null;
    int numOpAdd = 0, numOpClose = 0, numOpDelete = 0,
        numOpRenameOld = 0, numOpSetRepl = 0, numOpMkDir = 0,
        numOpSetPerm = 0, numOpSetOwner = 0, numOpSetGenStamp = 0,
        numOpTimes = 0, numOpRename = 0, numOpConcatDelete = 0, 
        numOpSymlink = 0, numOpGetDelegationToken = 0,
        numOpRenewDelegationToken = 0, numOpCancelDelegationToken = 0, 
        numOpUpdateMasterKey = 0, numOpOther = 0;

    try {
      while (true) {
        long timestamp = 0;
        long mtime = 0;
        long atime = 0;
        long blockSize = 0;
        byte opcode = -1;
        try {
          in.mark(1);
          opcode = in.readByte();
          if (opcode == OP_INVALID) {
            in.reset(); // reset back to end of file if somebody reads it again
            break; // no more transactions
          }
        } catch (EOFException e) {
          break; // no more transactions
        }
        numEdits++;
        switch (opcode) {
        case OP_ADD:
        case OP_CLOSE: {
          // versions > 0 support per file replication
          // get name and replication
          int length = in.readInt();
          if (-7 == logVersion && length != 3||
              -17 < logVersion && logVersion < -7 && length != 4 ||
              logVersion <= -17 && length != 5) {
              throw new IOException("Incorrect data format."  +
                                    " logVersion is " + logVersion +
                                    " but writables.length is " +
                                    length + ". ");
          }
          path = NNUtils.readString(in);
          short replication = storage.adjustReplication(readShort(in));
          mtime = readLong(in);
          if (logVersion <= -17) {
            atime = readLong(in);
          }
          if (logVersion < -7) {
            blockSize = readLong(in);
          }
          // get blocks
          boolean isFileUnderConstruction = (opcode == OP_ADD);
          BlockInfo blocks[] = 
            readBlocks(in, logVersion, isFileUnderConstruction, replication);

          // Older versions of HDFS does not store the block size in inode.
          // If the file has more than one block, use the size of the
          // first block as the blocksize. Otherwise use the default
          // block size.
          if (-8 <= logVersion && blockSize == 0) {
            if (blocks.length > 1) {
              blockSize = blocks[0].getNumBytes();
            } else {
              long first = ((blocks.length == 1)? blocks[0].getNumBytes(): 0);
              blockSize = Math.max(fsNamesys.getDefaultBlockSize(), first);
            }
          }
           
          PermissionStatus permissions = fsNamesys.getUpgradePermission();
          if (logVersion <= -11) {
            permissions = PermissionStatus.read(in);
          }

          // clientname, clientMachine and block locations of last block.
          if (opcode == OP_ADD && logVersion <= -12) {
            clientName = NNUtils.readString(in);
            clientMachine = NNUtils.readString(in);
            if (-13 <= logVersion) {
              readDatanodeDescriptorArray(in);
            }
          } else {
            clientName = "";
            clientMachine = "";
          }

          // The open lease transaction re-creates a file if necessary.
          // Delete the file if it already exists.
          if (FSNamesystem.LOG.isDebugEnabled()) {
            FSNamesystem.LOG.debug(opcode + ": " + path + 
                                   " numblocks : " + blocks.length +
                                   " clientHolder " +  clientName +
                                   " clientMachine " + clientMachine);
          }

          fsDir.unprotectedDelete(path, mtime);

          // add to the file tree
          INodeFile node = (INodeFile)fsDir.unprotectedAddFile(
                                                    path, permissions,
                                                    blocks, replication, 
                                                    mtime, atime, blockSize);
          if (isFileUnderConstruction) {
            numOpAdd++;
            //
            // Replace current node with a INodeUnderConstruction.
            // Recreate in-memory lease record.
            //
            INodeFileUnderConstruction cons = new INodeFileUnderConstruction(
                                      node.getLocalNameBytes(),
                                      node.getReplication(), 
                                      node.getModificationTime(),
                                      node.getPreferredBlockSize(),
                                      node.getBlocks(),
                                      node.getPermissionStatus(),
                                      clientName, 
                                      clientMachine, 
                                      null);
            fsDir.replaceNode(path, node, cons);
            fsNamesys.leaseManager.addLease(cons.getClientName(), path);
          }
          break;
        } 
        case OP_SET_REPLICATION: {
          numOpSetRepl++;
          path = NNUtils.readString(in);
          short replication = storage.adjustReplication(readShort(in));
          fsDir.unprotectedSetReplication(path, replication, null);
          break;
        } 
        case OP_CONCAT_DELETE: {
          if (logVersion > -22) {
            throw new IOException("Unexpected opcode " + opcode
                + " for version " + logVersion);
          }
          numOpConcatDelete++;
          int length = in.readInt();
          if (length < 3) { // trg, srcs.., timestam
            throw new IOException("Incorrect data format. " 
                                  + "Mkdir operation.");
          }
          String trg = NNUtils.readString(in);
          int srcSize = length - 1 - 1; //trg and timestamp
          String [] srcs = new String [srcSize];
          for(int i=0; i<srcSize;i++) {
            srcs[i]= NNUtils.readString(in);
          }
          timestamp = readLong(in);
          fsDir.unprotectedConcat(trg, srcs);
          break;
        }
        case OP_RENAME_OLD: {
          numOpRenameOld++;
          int length = in.readInt();
          if (length != 3) {
            throw new IOException("Incorrect data format. " 
                                  + "Mkdir operation.");
          }
          String s = NNUtils.readString(in);
          String d = NNUtils.readString(in);
          timestamp = readLong(in);
          HdfsFileStatus dinfo = fsDir.getFileInfo(d, false);
          fsDir.unprotectedRenameTo(s, d, timestamp);
          fsNamesys.changeLease(s, d, dinfo);
          break;
        }
        case OP_DELETE: {
          numOpDelete++;
          int length = in.readInt();
          if (length != 2) {
            throw new IOException("Incorrect data format. " 
                                  + "delete operation.");
          }
          path = NNUtils.readString(in);
          timestamp = readLong(in);
          fsDir.unprotectedDelete(path, timestamp);
          break;
        }
        case OP_MKDIR: {
          numOpMkDir++;
          PermissionStatus permissions = fsNamesys.getUpgradePermission();
          int length = in.readInt();
          if (-17 < logVersion && length != 2 ||
              logVersion <= -17 && length != 3) {
            throw new IOException("Incorrect data format. " 
                                  + "Mkdir operation.");
          }
          path = NNUtils.readString(in);
          timestamp = readLong(in);

          // The disk format stores atimes for directories as well.
          // However, currently this is not being updated/used because of
          // performance reasons.
          if (logVersion <= -17) {
            atime = readLong(in);
          }

          if (logVersion <= -11) {
            permissions = PermissionStatus.read(in);
          }
          fsDir.unprotectedMkdir(path, permissions, timestamp);
          break;
        }
        case OP_SET_GENSTAMP: {
          numOpSetGenStamp++;
          long lw = in.readLong();
          fsNamesys.setGenerationStamp(lw);
          break;
        } 
        case OP_DATANODE_ADD: {
          numOpOther++;
          NNUtils.DatanodeImage nodeimage = new NNUtils.DatanodeImage();
          nodeimage.readFields(in);
          //Datanodes are not persistent any more.
          break;
        }
        case OP_DATANODE_REMOVE: {
          numOpOther++;
          DatanodeID nodeID = new DatanodeID();
          nodeID.readFields(in);
          //Datanodes are not persistent any more.
          break;
        }
        case OP_SET_PERMISSIONS: {
          numOpSetPerm++;
          if (logVersion > -11)
            throw new IOException("Unexpected opcode " + opcode
                                  + " for version " + logVersion);
          fsDir.unprotectedSetPermission(
              NNUtils.readString(in), FsPermission.read(in));
          break;
        }
        case OP_SET_OWNER: {
          numOpSetOwner++;
          if (logVersion > -11)
            throw new IOException("Unexpected opcode " + opcode
                                  + " for version " + logVersion);
          fsDir.unprotectedSetOwner(NNUtils.readString(in),
              NNUtils.readString_EmptyAsNull(in),
              NNUtils.readString_EmptyAsNull(in));
          break;
        }
        case OP_SET_NS_QUOTA: {
          if (logVersion > -16) {
            throw new IOException("Unexpected opcode " + opcode
                + " for version " + logVersion);
          }
          fsDir.unprotectedSetQuota(NNUtils.readString(in), 
                                    readLongWritable(in), 
                                    FSConstants.QUOTA_DONT_SET);
          break;
        }
        case OP_CLEAR_NS_QUOTA: {
          if (logVersion > -16) {
            throw new IOException("Unexpected opcode " + opcode
                + " for version " + logVersion);
          }
          fsDir.unprotectedSetQuota(NNUtils.readString(in),
                                    FSConstants.QUOTA_RESET,
                                    FSConstants.QUOTA_DONT_SET);
          break;
        }

        case OP_SET_QUOTA:
          fsDir.unprotectedSetQuota(NNUtils.readString(in),
                                    readLongWritable(in),
                                    readLongWritable(in));
                                      
          break;

        case OP_TIMES: {
          numOpTimes++;
          int length = in.readInt();
          if (length != 3) {
            throw new IOException("Incorrect data format. " 
                                  + "times operation.");
          }
          path = NNUtils.readString(in);
          mtime = readLong(in);
          atime = readLong(in);
          fsDir.unprotectedSetTimes(path, mtime, atime, true);
          break;
        }
        case OP_SYMLINK: {
          numOpSymlink++;
          int length = in.readInt();
          if (length != 4) {
            throw new IOException("Incorrect data format. " 
                                  + "symlink operation.");
          }
          path = NNUtils.readString(in);
          String value = NNUtils.readString(in);
          mtime = readLong(in);
          atime = readLong(in);
          PermissionStatus perm = PermissionStatus.read(in);
          fsDir.unprotectedSymlink(path, value, mtime, atime, perm);
          break;
        }
        case OP_RENAME: {
          if (logVersion > -21) {
            throw new IOException("Unexpected opcode " + opcode
                + " for version " + logVersion);
          }
          numOpRename++;
          int length = in.readInt();
          if (length != 3) {
            throw new IOException("Incorrect data format. " 
                                  + "Mkdir operation.");
          }
          String s = NNUtils.readString(in);
          String d = NNUtils.readString(in);
          timestamp = readLong(in);
          Rename[] options = readRenameOptions(in);
          HdfsFileStatus dinfo = fsDir.getFileInfo(d, false);
          fsDir.unprotectedRenameTo(s, d, timestamp, options);
          fsNamesys.changeLease(s, d, dinfo);
          break;
        }
        case OP_GET_DELEGATION_TOKEN: {
          if (logVersion > -24) {
            throw new IOException("Unexpected opcode " + opcode
                + " for version " + logVersion);
          }
          numOpGetDelegationToken++;
          DelegationTokenIdentifier delegationTokenId = 
              new DelegationTokenIdentifier();
          delegationTokenId.readFields(in);
          long expiryTime = readLong(in);
          fsNamesys.getDelegationTokenSecretManager()
              .addPersistedDelegationToken(delegationTokenId, expiryTime);
          break;
        }
        case OP_RENEW_DELEGATION_TOKEN: {
          if (logVersion > -24) {
            throw new IOException("Unexpected opcode " + opcode
                + " for version " + logVersion);
          }
          numOpRenewDelegationToken++;
          DelegationTokenIdentifier delegationTokenId = 
              new DelegationTokenIdentifier();
          delegationTokenId.readFields(in);
          long expiryTime = readLong(in);
          fsNamesys.getDelegationTokenSecretManager()
              .updatePersistedTokenRenewal(delegationTokenId, expiryTime);
          break;
        }
        case OP_CANCEL_DELEGATION_TOKEN: {
          if (logVersion > -24) {
            throw new IOException("Unexpected opcode " + opcode
                + " for version " + logVersion);
          }
          numOpCancelDelegationToken++;
          DelegationTokenIdentifier delegationTokenId = 
              new DelegationTokenIdentifier();
          delegationTokenId.readFields(in);
          fsNamesys.getDelegationTokenSecretManager()
              .updatePersistedTokenCancellation(delegationTokenId);
          break;
        }
        case OP_UPDATE_MASTER_KEY: {
          if (logVersion > -24) {
            throw new IOException("Unexpected opcode " + opcode
                + " for version " + logVersion);
          }
          numOpUpdateMasterKey++;
          DelegationKey delegationKey = new DelegationKey();
          delegationKey.readFields(in);
          fsNamesys.getDelegationTokenSecretManager().updatePersistedMasterKey(
              delegationKey);
          break;
        }
        default: {
          throw new IOException("Never seen opcode " + opcode);
        }
        }
      }
    } finally {
      if(closeOnExit)
        in.close();
    }
    if (LOG.isDebugEnabled()) {
      LOG.debug("numOpAdd = " + numOpAdd + " numOpClose = " + numOpClose 
          + " numOpDelete = " + numOpDelete 
          + " numOpRenameOld = " + numOpRenameOld 
          + " numOpSetRepl = " + numOpSetRepl + " numOpMkDir = " + numOpMkDir
          + " numOpSetPerm = " + numOpSetPerm 
          + " numOpSetOwner = " + numOpSetOwner
          + " numOpSetGenStamp = " + numOpSetGenStamp 
          + " numOpTimes = " + numOpTimes
          + " numOpConcatDelete  = " + numOpConcatDelete
          + " numOpRename = " + numOpRename
          + " numOpGetDelegationToken = " + numOpGetDelegationToken
          + " numOpRenewDelegationToken = " + numOpRenewDelegationToken
          + " numOpCancelDelegationToken = " + numOpCancelDelegationToken
          + " numOpUpdateMasterKey = " + numOpUpdateMasterKey
          + " numOpOther = " + numOpOther);
    }
    return numEdits;
  }

  // a place holder for reading a long
  private static final LongWritable longWritable = new LongWritable();

  // Read an integer from an input stream 
  private static long readLongWritable(DataInputStream in) throws IOException {
    synchronized (longWritable) {
      longWritable.readFields(in);
      return longWritable.get();
    }
  }
  
  /* DELETEME
    short adjustReplication(short replication) {
    FSNamesystem fsNamesys = getFSNamesystem();
    short minReplication = fsNamesys.getMinReplication();
    if (replication<minReplication) {
      replication = minReplication;
    }
    short maxReplication = fsNamesys.getMaxReplication();
    if (replication>maxReplication) {
      replication = maxReplication;
    }
    return replication;
  }
  */
    // END of HDFS-1462 comment
    //////////////////////////////////

    // HDFS-1462 uses this one.
    // We moved jounal method from BackupStorage to BackupNodePersistenceManager
  @SuppressWarnings("deprecation")
  public int loadEditRecords(int logVersion, DataInputStream in,
      boolean closeOnExit) throws IOException {

      FSEditLogLoader logLoader = new FSEditLogLoader(fsn);
      return logLoader.loadEditRecords(logVersion, in, closeOnExit);

  }
  public int loadFSEdits(DataInputStream in, boolean closeOnExit) throws IOException {
      FSEditLogLoader logLoader = new FSEditLogLoader(fsn);
      return logLoader.loadFSEdits(in,closeOnExit);
  }

  public  int loadFSEdits(EditLogInputStream edits) throws IOException {
      FSEditLogLoader logLoader = new FSEditLogLoader(fsn);
      return logLoader.loadFSEdits(edits);
  }



  /**
   * Write an operation to the edit log. Do not sync to persistent
   * store yet.
   */
  void logEdit(byte op, Writable ... writables) {
    synchronized (this) {
      // wait if an automatic sync is scheduled
      waitIfAutoSyncScheduled();
      
      if(getNumEditStreams() == 0)
        throw new java.lang.IllegalStateException(NO_JOURNAL_STREAMS_WARNING);
      ArrayList<EditLogOutputStream> errorStreams = null;
      long start = now();
      for(EditLogOutputStream eStream : editStreams) {
	  //if(LOG.isDebugEnabled()) {
          //LOG.debug("loggin edits into " + eStream.getName() +
          //    " stream");
	  //}

        if(!eStream.isOperationSupported(op))
          continue;
        try {
          eStream.write(op, writables);
        } catch (IOException ie) {
          LOG.error("logEdit: removing "+ eStream.getName(), ie);
          if(errorStreams == null)
            errorStreams = new ArrayList<EditLogOutputStream>(1);
          errorStreams.add(eStream);
        }
      }
      processIOError(errorStreams);
      recordTransaction(start);
      
      // check if it is time to schedule an automatic sync
      if (!shouldForceSync()) {
        return;
      }
      isAutoSyncScheduled = true;
    }
    
    // sync buffered edit log entries to persistent store
    logSync();
  }

  /**
   * Wait if an automatic sync is scheduled
   * @throws InterruptedException
   */
  synchronized void waitIfAutoSyncScheduled() {
    try {
      while (isAutoSyncScheduled) {
        this.wait(1000);
      }
    } catch (InterruptedException e) {
    }
  }
  
  /**
   * Signal that an automatic sync scheduling is done if it is scheduled
   */
  synchronized void doneWithAutoSyncScheduling() {
    if (isAutoSyncScheduled) {
      isAutoSyncScheduled = false;
      notifyAll();
    }
  }
  
  /**
   * Check if should automatically sync buffered edits to 
   * persistent store
   * 
   * @return true if any of the edit stream says that it should sync
   */
  private boolean shouldForceSync() {
    for (EditLogOutputStream eStream : editStreams) {
      if (eStream.shouldForceSync()) {
        return true;
      }
    }
    return false;
  }
  
  private void recordTransaction(long start) {
    // get a new transactionId
    txid++;

    //
    // record the transactionId when new data was written to the edits log
    //
    TransactionId id = myTransactionId.get();
    id.txid = txid;

    // update statistics
    long end = now();
    numTransactions++;
    totalTimeTransactions += (end-start);
    if (metrics != null) // Metrics is non-null only when used inside name node
      metrics.transactions.inc((end-start));
  }

  /**
   * Blocks until all ongoing edits have been synced to disk.
   * This differs from logSync in that it waits for edits that have been
   * written by other threads, not just edits from the calling thread.
   *
   * NOTE: this should be done while holding the FSNamesystem lock, or
   * else more operations can start writing while this is in progress.
   */
  void logSyncAll() throws IOException {
    // Record the most recent transaction ID as our own id
    synchronized (this) {
      TransactionId id = myTransactionId.get();
      id.txid = txid;
    }
    // Then make sure we're synced up to this point
    logSync();
  }
  
  /**
   * Sync all modifications done by this thread.
   *
   * The internal concurrency design of this class is as follows:
   *   - Log items are written synchronized into an in-memory buffer,
   *     and each assigned a transaction ID.
   *   - When a thread (client) would like to sync all of its edits, logSync()
   *     uses a ThreadLocal transaction ID to determine what edit number must
   *     be synced to.
   *   - The isSyncRunning volatile boolean tracks whether a sync is currently
   *     under progress.
   *
   * The data is double-buffered within each edit log implementation so that
   * in-memory writing can occur in parallel with the on-disk writing.
   *
   * Each sync occurs in three steps:
   *   1. synchronized, it swaps the double buffer and sets the isSyncRunning
   *      flag.
   *   2. unsynchronized, it flushes the data to storage
   *   3. synchronized, it resets the flag and notifies anyone waiting on the
   *      sync.
   *
   * The lack of synchronization on step 2 allows other threads to continue
   * to write into the memory buffer while the sync is in progress.
   * Because this step is unsynchronized, actions that need to avoid
   * concurrency with sync() should be synchronized and also call
   * waitForSyncToFinish() before assuming they are running alone.
   */
  public void logSync() {
    ArrayList<EditLogOutputStream> errorStreams = null;
    long syncStart = 0;

    // Fetch the transactionId of this thread. 
    long mytxid = myTransactionId.get().txid;
    ArrayList<EditLogOutputStream> streams = new ArrayList<EditLogOutputStream>();
    boolean sync = false;
    try {
      synchronized (this) {
        try {
        assert editStreams.size() > 0 : "no editlog streams";
        printStatistics(false);
  
        // if somebody is already syncing, then wait
        while (mytxid > synctxid && isSyncRunning) {
          try {
            wait(1000);
          } catch (InterruptedException ie) { 
          }
        }
  
        //
        // If this transaction was already flushed, then nothing to do
        //
        if (mytxid <= synctxid) {
          numTransactionsBatchedInSync++;
          if (metrics != null) // Metrics is non-null only when used inside name node
            metrics.transactionsBatchedInSync.inc();
          return;
        }
     
        // now, this thread will do the sync
        syncStart = txid;
        isSyncRunning = true;
        sync = true;
  
        // swap buffers
        for(EditLogOutputStream eStream : editStreams) {
          try {
            eStream.setReadyToFlush();
            streams.add(eStream);
          } catch (IOException ie) {
            LOG.error("Unable to get ready to flush.", ie);
            //
            // remember the streams that encountered an error.
            //
            if (errorStreams == null) {
              errorStreams = new ArrayList<EditLogOutputStream>(1);
            }
            errorStreams.add(eStream);
          }
        }
        } finally {
          // Prevent RuntimeException from blocking other log edit write 
          doneWithAutoSyncScheduling();
        }
      }
  
      // do the sync
      long start = now();
      for (EditLogOutputStream eStream : streams) {
        try {
          eStream.flush();
        } catch (IOException ie) {
          LOG.error("Unable to sync edit log.", ie);
          //
          // remember the streams that encountered an error.
          //
          if (errorStreams == null) {
            errorStreams = new ArrayList<EditLogOutputStream>(1);
          }
          errorStreams.add(eStream);
        }
      }
      long elapsed = now() - start;
      processIOError(errorStreams);
  
      if (metrics != null) // Metrics non-null only when used inside name node
        metrics.syncs.inc(elapsed);
    } finally {
      // Prevent RuntimeException from blocking other log edit sync 
      synchronized (this) {
        synctxid = syncStart;
        if (sync) {
          isSyncRunning = false;
        }
        this.notifyAll();
     }
    }
  }

  //
  // print statistics every 1 minute.
  //
  private void printStatistics(boolean force) {
    long now = now();
    if (lastPrintTime + 60000 > now && !force) {
      return;
    }
    if (editStreams == null || editStreams.size()==0) {
      return;
    }
    lastPrintTime = now;
    StringBuilder buf = new StringBuilder();
    buf.append("Number of transactions: ");
    buf.append(numTransactions);
    buf.append(" Total time for transactions(ms): ");
    buf.append(totalTimeTransactions);
    buf.append("Number of transactions batched in Syncs: ");
    buf.append(numTransactionsBatchedInSync);
    buf.append(" Number of syncs: ");
    buf.append(editStreams.get(0).getNumSync());
    buf.append(" SyncTimes(ms): ");

    int numEditStreams = editStreams.size();
    for (int idx = 0; idx < numEditStreams; idx++) {
      EditLogOutputStream eStream = editStreams.get(idx);
      buf.append(eStream.getTotalSyncTime());
      buf.append(" ");
    }
    LOG.info(buf);
  }

  /** 
   * Add open lease record to edit log. 
   * Records the block locations of the last block.
   */
  public void logOpenFile(String path, INodeFileUnderConstruction newNode) {

    DeprecatedUTF8 nameReplicationPair[] = new DeprecatedUTF8[] { 
      new DeprecatedUTF8(path), 
      FSEditLog.toLogReplication(newNode.getReplication()),
      FSEditLog.toLogLong(newNode.getModificationTime()),
      FSEditLog.toLogLong(newNode.getAccessTime()),
      FSEditLog.toLogLong(newNode.getPreferredBlockSize())};
    logEdit(Ops.OP_ADD,
            new ArrayWritable(DeprecatedUTF8.class, nameReplicationPair), 
            new ArrayWritable(Block.class, newNode.getBlocks()),
            newNode.getPermissionStatus(),
            new DeprecatedUTF8(newNode.getClientName()),
            new DeprecatedUTF8(newNode.getClientMachine()));
  }

  /** 
   * Add close lease record to edit log.
   */
  public void logCloseFile(String path, INodeFile newNode) {
    DeprecatedUTF8 nameReplicationPair[] = new DeprecatedUTF8[] {
      new DeprecatedUTF8(path),
      FSEditLog.toLogReplication(newNode.getReplication()),
      FSEditLog.toLogLong(newNode.getModificationTime()),
      FSEditLog.toLogLong(newNode.getAccessTime()),
      FSEditLog.toLogLong(newNode.getPreferredBlockSize())};
    logEdit(Ops.OP_CLOSE,
            new ArrayWritable(DeprecatedUTF8.class, nameReplicationPair),
            new ArrayWritable(Block.class, newNode.getBlocks()),
            newNode.getPermissionStatus());
  }
  
  /** 
   * Add create directory record to edit log
   */
  public void logMkDir(String path, INode newNode) {
    DeprecatedUTF8 info[] = new DeprecatedUTF8[] {
      new DeprecatedUTF8(path),
      FSEditLog.toLogLong(newNode.getModificationTime()),
      FSEditLog.toLogLong(newNode.getAccessTime())
    };
    logEdit(Ops.OP_MKDIR, new ArrayWritable(DeprecatedUTF8.class, info),
        newNode.getPermissionStatus());
  }
  
  /** 
   * Add rename record to edit log
   * TODO: use String parameters until just before writing to disk
   */
  void logRename(String src, String dst, long timestamp) {
    DeprecatedUTF8 info[] = new DeprecatedUTF8[] { 
      new DeprecatedUTF8(src),
      new DeprecatedUTF8(dst),
      FSEditLog.toLogLong(timestamp)};
    logEdit(Ops.OP_RENAME_OLD, new ArrayWritable(DeprecatedUTF8.class, info));
  }
  
  /** 
   * Add rename record to edit log
   */
  void logRename(String src, String dst, long timestamp, Options.Rename... options) {
    DeprecatedUTF8 info[] = new DeprecatedUTF8[] { 
      new DeprecatedUTF8(src),
      new DeprecatedUTF8(dst),
      FSEditLog.toLogLong(timestamp)};
    logEdit(Ops.OP_RENAME, new ArrayWritable(DeprecatedUTF8.class, info),
        toBytesWritable(options));
  }
  
  /** 
   * Add set replication record to edit log
   */
  void logSetReplication(String src, short replication) {
    logEdit(Ops.OP_SET_REPLICATION, 
            new DeprecatedUTF8(src), 
            FSEditLog.toLogReplication(replication));
  }
  
  /** Add set namespace quota record to edit log
   * 
   * @param src the string representation of the path to a directory
   * @param quota the directory size limit
   */
  void logSetQuota(String src, long nsQuota, long dsQuota) {
    logEdit(Ops.OP_SET_QUOTA, new DeprecatedUTF8(src), 
            new LongWritable(nsQuota), new LongWritable(dsQuota));
  }

  /**  Add set permissions record to edit log */
  void logSetPermissions(String src, FsPermission permissions) {
    logEdit(Ops.OP_SET_PERMISSIONS, new DeprecatedUTF8(src), permissions);
  }

  /**  Add set owner record to edit log */
  void logSetOwner(String src, String username, String groupname) {
    DeprecatedUTF8 u = new DeprecatedUTF8(username == null? "": username);
    DeprecatedUTF8 g = new DeprecatedUTF8(groupname == null? "": groupname);
    logEdit(Ops.OP_SET_OWNER, new DeprecatedUTF8(src), u, g);
  }
  
  /**
   * concat(trg,src..) log
   */
  void logConcat(String trg, String [] srcs, long timestamp) {
    int size = 1 + srcs.length + 1; // trg, srcs, timestamp
    DeprecatedUTF8 info[] = new DeprecatedUTF8[size];
    int idx = 0;
    info[idx++] = new DeprecatedUTF8(trg);
    for(int i=0; i<srcs.length; i++) {
      info[idx++] = new DeprecatedUTF8(srcs[i]);
    }
    info[idx] = FSEditLog.toLogLong(timestamp);
    logEdit(Ops.OP_CONCAT_DELETE, new ArrayWritable(DeprecatedUTF8.class, info));
  }
  
  /** 
   * Add delete file record to edit log
   */
  void logDelete(String src, long timestamp) {
    DeprecatedUTF8 info[] = new DeprecatedUTF8[] { 
      new DeprecatedUTF8(src),
      FSEditLog.toLogLong(timestamp)};
    logEdit(Ops.OP_DELETE, new ArrayWritable(DeprecatedUTF8.class, info));
  }

  /** 
   * Add generation stamp record to edit log
   */
  void logGenerationStamp(long genstamp) {
    logEdit(Ops.OP_SET_GENSTAMP, new LongWritable(genstamp));
  }

  /** 
   * Add access time record to edit log
   */
  void logTimes(String src, long mtime, long atime) {
    DeprecatedUTF8 info[] = new DeprecatedUTF8[] { 
      new DeprecatedUTF8(src),
      FSEditLog.toLogLong(mtime),
      FSEditLog.toLogLong(atime)};
    logEdit(Ops.OP_TIMES, new ArrayWritable(DeprecatedUTF8.class, info));
  }

  /** 
   * Add a create symlink record.
   */
  void logSymlink(String path, String value, long mtime, 
                  long atime, INodeSymlink node) {
    DeprecatedUTF8 info[] = new DeprecatedUTF8[] { 
      new DeprecatedUTF8(path),
      new DeprecatedUTF8(value),
      FSEditLog.toLogLong(mtime),
      FSEditLog.toLogLong(atime)};
    logEdit(Ops.OP_SYMLINK, 
            new ArrayWritable(DeprecatedUTF8.class, info),
            node.getPermissionStatus());
  }
  
  /**
   * log delegation token to edit log
   * @param id DelegationTokenIdentifier
   * @param expiryTime of the token
   * @return
   */
  void logGetDelegationToken(DelegationTokenIdentifier id,
      long expiryTime) {
    logEdit(Ops.OP_GET_DELEGATION_TOKEN, id, FSEditLog.toLogLong(expiryTime));
  }
  
  void logRenewDelegationToken(DelegationTokenIdentifier id,
      long expiryTime) {
    logEdit(Ops.OP_RENEW_DELEGATION_TOKEN, id, FSEditLog.toLogLong(expiryTime));
  }
  
  void logCancelDelegationToken(DelegationTokenIdentifier id) {
    logEdit(Ops.OP_CANCEL_DELEGATION_TOKEN, id);
  }
  
  void logUpdateMasterKey(DelegationKey key) {
    logEdit(Ops.OP_UPDATE_MASTER_KEY, key);
  }
  
  static private DeprecatedUTF8 toLogReplication(short replication) {
    return new DeprecatedUTF8(Short.toString(replication));
  }
  
  static private DeprecatedUTF8 toLogLong(long timestamp) {
    return new DeprecatedUTF8(Long.toString(timestamp));
  }

  /**
   * Return the size of the current EditLog
   */
  synchronized long getEditLogSize() throws IOException {
    assert getNumEditsDirs() <= getNumEditStreams() : 
        "Number of edits directories should not exceed the number of streams.";
    long size = 0;
    ArrayList<EditLogOutputStream> al = null;
    for (int idx = 0; idx < getNumEditStreams(); idx++) {
      EditLogOutputStream es = editStreams.get(idx);
      try {
        long curSize = es.length();
        assert (size == 0 || size == curSize || curSize ==0) :
          "Wrong streams size";
        size = Math.max(size, curSize);
      } catch (IOException e) {
        LOG.warn("getEditLogSize: editstream.length failed. removing editlog (" +
            idx + ") " + es.getName());
        if(al==null) al = new ArrayList<EditLogOutputStream>(1);
        al.add(es);
      }
    }
    if(al!=null) processIOError(al);
    return size;
  }
  
  /**
   * Closes the current edit log and opens edits.new. 
   */
  public synchronized void rollEditLog() throws IOException {
    waitForSyncToFinish();
    Iterator<StorageDirectory> it = storage.dirIterator(NameNodeDirType.EDITS);
    if(!it.hasNext()) 
      return;
    //
    // If edits.new already exists in some directory, verify it
    // exists in all directories.
    //
    boolean alreadyExists = existsNew(it.next());
    while(it.hasNext()) {
      StorageDirectory sd = it.next();
      if(alreadyExists != existsNew(sd))
        throw new IOException(getEditNewFile(sd) 
              + "should " + (alreadyExists ? "" : "not ") + "exist.");
    }
    if(alreadyExists)
      return; // nothing to do, edits.new exists!

    // check if any of failed storage is now available and put it back
    
    storage.attemptRestoreRemovedStorage();

    divertFileStreams(
        Storage.STORAGE_DIR_CURRENT + "/" + NameNodeFile.EDITS_NEW.getName());
  }

  /**
   * Divert file streams from file edits to file edits.new.<p>
   * Close file streams, which are currently writing into edits files.
   * Create new streams based on file getRoot()/dest.
   * @param dest new stream path relative to the storage directory root.
   * @throws IOException
   */
  public synchronized void divertFileStreams(String dest) throws IOException {
    waitForSyncToFinish();

    assert getNumEditStreams() >= getNumEditsDirs() :
      "Inconsistent number of streams";
    ArrayList<EditLogOutputStream> errorStreams = null;
    EditStreamIterator itE = 
      (EditStreamIterator)getOutputStreamIterator(JournalType.FILE);
    Iterator<StorageDirectory> itD = 
      storage.dirIterator(NameNodeDirType.EDITS);
    while(itE.hasNext() && itD.hasNext()) {
      EditLogOutputStream eStream = itE.next();
      StorageDirectory sd = itD.next();
      if(!eStream.getName().startsWith(sd.getRoot().getPath()))
        throw new IOException("Inconsistent order of edit streams: " + eStream);
      try {
        // close old stream
        closeStream(eStream);
        // create new stream
        eStream = new EditLogFileOutputStream(new File(sd.getRoot(), dest),
            sizeOutputFlushBuffer);
        eStream.create();
        // replace by the new stream
        itE.replace(eStream);
      } catch (IOException e) {
        LOG.warn("Error in editStream " + eStream.getName(), e);
        if(errorStreams == null)
          errorStreams = new ArrayList<EditLogOutputStream>(1);
        errorStreams.add(eStream);
      }
    }
    processIOError(errorStreams);
  }

  /**
   * Removes the old edit log and renames edits.new to edits.
   * Reopens the edits file.
   */
  public synchronized void purgeEditLog() throws IOException {
    waitForSyncToFinish();
    revertFileStreams(
        Storage.STORAGE_DIR_CURRENT + "/" + NameNodeFile.EDITS_NEW.getName());
  }


  /**
   * The actual sync activity happens while not synchronized on this object.
   * Thus, synchronized activities that require that they are not concurrent
   * with file operations should wait for any running sync to finish.
   */
  synchronized void waitForSyncToFinish() {
    while (isSyncRunning) {
      try {
        wait(1000);
      } catch (InterruptedException ie) {}
    }
  }

  /**
   * Revert file streams from file edits.new back to file edits.<p>
   * Close file streams, which are currently writing into getRoot()/source.
   * Rename getRoot()/source to edits.
   * Reopen streams so that they start writing into edits files.
   * @param dest new stream path relative to the storage directory root.
   * @throws IOException
   */
  public synchronized void revertFileStreams(String source) throws IOException {
    waitForSyncToFinish();

    assert getNumEditStreams() >= getNumEditsDirs() :
      "Inconsistent number of streams";
    ArrayList<EditLogOutputStream> errorStreams = null;
    EditStreamIterator itE = 
      (EditStreamIterator)getOutputStreamIterator(JournalType.FILE);
    Iterator<StorageDirectory> itD = 
      storage.dirIterator(NameNodeDirType.EDITS);
    while(itE.hasNext() && itD.hasNext()) {
      EditLogOutputStream eStream = itE.next();
      StorageDirectory sd = itD.next();
      if(!eStream.getName().startsWith(sd.getRoot().getPath()))
        throw new IOException("Inconsistent order of edit streams: " + eStream +
                              " does not start with " + sd.getRoot().getPath());
      try {
        // close old stream
        closeStream(eStream);
        // rename edits.new to edits
        File editFile = getEditFile(sd);
        File prevEditFile = new File(sd.getRoot(), source);
        if(prevEditFile.exists()) {
          if(!prevEditFile.renameTo(editFile)) {
            //
            // renameTo() fails on Windows if the destination
            // file exists.
            //
            if(!editFile.delete() || !prevEditFile.renameTo(editFile)) {
              throw new IOException("Rename failed for " + sd.getRoot());
            }
          }
        }
        // open new stream
        eStream = new EditLogFileOutputStream(editFile, sizeOutputFlushBuffer);
        // replace by the new stream
        itE.replace(eStream);
      } catch (IOException e) {
        LOG.warn("Error in editStream " + eStream.getName(), e);
        if(errorStreams == null)
          errorStreams = new ArrayList<EditLogOutputStream>(1);
        errorStreams.add(eStream);
      }
    }
    processIOError(errorStreams);
  }


  /**
   * Returns the timestamp of the edit log
   */
  public synchronized long getFsEditTime() {
    Iterator<StorageDirectory> it = storage.dirIterator(NameNodeDirType.EDITS);
    if(it.hasNext())
      return getEditFile(it.next()).lastModified();
    return 0;
  }

  // sets the initial capacity of the flush buffer.
  public void setBufferCapacity(int size) {
    sizeOutputFlushBuffer = size;
  }

    ////////////////////////////////////////////////////////
    //TODELETE
    // HDFS-1462 also moves this class from FSEditlog to FSEditLogLoader
  /**
   * A class to read in blocks stored in the old format. The only two
   * fields in the block were blockid and length.
   */
    /*
  static class BlockTwo implements Writable {
    long blkid;
    long len;

    static {                                      // register a ctor
      WritableFactories.setFactory
        (BlockTwo.class,
         new WritableFactory() {
           public Writable newInstance() { return new BlockTwo(); }
         });
    }


    BlockTwo() {
      blkid = 0;
      len = 0;
    }
    /////////////////////////////////////
    // Writable
    /////////////////////////////////////
    public void write(DataOutput out) throws IOException {
      out.writeLong(blkid);
      out.writeLong(len);
    }

    public void readFields(DataInput in) throws IOException {
      this.blkid = in.readLong();
      this.len = in.readLong();
    }
  }

  // This method is defined for compatibility reason.
  static private DatanodeDescriptor[] readDatanodeDescriptorArray(DataInput in
      ) throws IOException {
    DatanodeDescriptor[] locations = new DatanodeDescriptor[in.readInt()];
    for (int i = 0; i < locations.length; i++) {
      locations[i] = new DatanodeDescriptor();
      locations[i].readFieldsFromFSEditLog(in);
    }
    return locations;
  }

  static private short readShort(DataInputStream in) throws IOException {
    return Short.parseShort(NNUtils.readString(in));
  }

  static private long readLong(DataInputStream in) throws IOException {
    return Long.parseLong(NNUtils.readString(in));
  }

  static private BlockInfo[] readBlocks(
      DataInputStream in,
      int logVersion,
      boolean isFileUnderConstruction,
      short replication) throws IOException {
    int numBlocks = in.readInt();
    BlockInfo[] blocks = new BlockInfo[numBlocks];
    Block blk = new Block();
    BlockTwo oldblk = new BlockTwo();
    for (int i = 0; i < numBlocks; i++) {
      if (logVersion <= -14) {
        blk.readFields(in);
      } else {
        oldblk.readFields(in);
        blk.set(oldblk.blkid, oldblk.len,
                GenerationStamp.GRANDFATHER_GENERATION_STAMP);
      }
      if(isFileUnderConstruction && i == numBlocks-1)
        blocks[i] = new BlockInfoUnderConstruction(blk, replication);
      else
        blocks[i] = new BlockInfo(blk, replication);
    }
    return blocks;
  }
    */
    //END OF HDFS-1462 remove class
    /////////////////////////////////////////////////////

  boolean isEmpty() throws IOException {
    return getEditLogSize() <= 0;
  }

  /**
   * Create (or find if already exists) an edit output stream, which
   * streams journal records (edits) to the specified backup node.<br>
   * Send a record, prescribing to start journal spool.<br>
   * This should be sent via regular stream of journal records so that
   * the backup node new exactly after which record it should start spooling.
   * 
   * @param bnReg the backup node registration information.
   * @param nnReg this (active) name-node registration.
   * @throws IOException
   */
  public synchronized void logJSpoolStart(NamenodeRegistration bnReg, // backup node
                      NamenodeRegistration nnReg) // active name-node
  throws IOException {
    if(bnReg.isRole(NamenodeRole.CHECKPOINT))
      return; // checkpoint node does not stream edits
    if(editStreams == null)
      editStreams = new ArrayList<EditLogOutputStream>();
    EditLogOutputStream boStream = null;
    for(EditLogOutputStream eStream : editStreams) {
      if(eStream.getName().equals(bnReg.getAddress())) {
        boStream = eStream; // already there
        break;
      }
    }
    if(boStream == null) {
      boStream = new EditLogBackupOutputStream(bnReg, nnReg);
      editStreams.add(boStream);
    }
    logEdit(Ops.OP_JSPOOL_START, (Writable[])null);
  }

  /**
   * Write an operation to the edit log. Do not sync to persistent
   * store yet.
   */
  public synchronized void logEdit(int length, byte[] data) {
    if(getNumEditStreams() == 0)
      throw new java.lang.IllegalStateException(NO_JOURNAL_STREAMS_WARNING);
    ArrayList<EditLogOutputStream> errorStreams = null;
    long start = now();
    for(EditLogOutputStream eStream : editStreams) {
      try {
        eStream.write(data, 0, length);
      } catch (IOException ie) {
        LOG.warn("Error in editStream " + eStream.getName(), ie);
        if(errorStreams == null)
          errorStreams = new ArrayList<EditLogOutputStream>(1);
        errorStreams.add(eStream);
      }
    }
    processIOError(errorStreams);
    recordTransaction(start);
  }

  /**
   * Iterates output streams based of the same type.
   * Type null will iterate over all streams.
   */
  private class EditStreamIterator implements Iterator<EditLogOutputStream> {
    JournalType type;
    int prevIndex; // for remove()
    int nextIndex; // for next()

    EditStreamIterator(JournalType streamType) {
      this.type = streamType;
      this.nextIndex = 0;
      this.prevIndex = 0;
    }

    public boolean hasNext() {
      synchronized(FSEditLog.this) {
        if(editStreams == null || 
           editStreams.isEmpty() || nextIndex >= editStreams.size())
          return false;
        while(nextIndex < editStreams.size()
              && !editStreams.get(nextIndex).getType().isOfType(type))
          nextIndex++;
        return nextIndex < editStreams.size();
      }
    }

    public EditLogOutputStream next() {
      EditLogOutputStream stream = null;
      synchronized(FSEditLog.this) {
        stream = editStreams.get(nextIndex);
        prevIndex = nextIndex;
        nextIndex++;
        while(nextIndex < editStreams.size()
            && !editStreams.get(nextIndex).getType().isOfType(type))
        nextIndex++;
      }
      return stream;
    }

    public void remove() {
      nextIndex = prevIndex; // restore previous state
      removeStream(prevIndex); // remove last returned element
      hasNext(); // reset nextIndex to correct place
    }

    void replace(EditLogOutputStream newStream) {
      synchronized (FSEditLog.this) {
        assert 0 <= prevIndex && prevIndex < editStreams.size() :
                                                          "Index out of bound.";
        editStreams.set(prevIndex, newStream);
      }
    }
  }

  /**
   * Get stream iterator for the specified type.
   */
  public Iterator<EditLogOutputStream>
  getOutputStreamIterator(JournalType streamType) {
    return new EditStreamIterator(streamType);
  }

  private void closeStream(EditLogOutputStream eStream) throws IOException {
    eStream.setReadyToFlush();
    eStream.flush();
    eStream.close();
  }

  public void incrementCheckpointTime() {
    storage.incrementCheckpointTime();
    Writable[] args = {new LongWritable(storage.getCheckpointTime())};
    logEdit(Ops.OP_CHECKPOINT_TIME, args);
  }

  synchronized void releaseBackupStream(NamenodeRegistration registration) {
    Iterator<EditLogOutputStream> it =
                                  getOutputStreamIterator(JournalType.BACKUP);
    ArrayList<EditLogOutputStream> errorStreams = null;
    NamenodeRegistration backupNode = null;
    while(it.hasNext()) {
      EditLogBackupOutputStream eStream = (EditLogBackupOutputStream)it.next();
      backupNode = eStream.getRegistration();
      if(backupNode.getAddress().equals(registration.getAddress()) &&
            backupNode.isRole(registration.getRole())) {
        errorStreams = new ArrayList<EditLogOutputStream>(1);
        errorStreams.add(eStream);
        break;
      }
    }
    assert backupNode == null || backupNode.isRole(NamenodeRole.BACKUP) :
      "Not a backup node corresponds to a backup stream";
    processIOError(errorStreams);
  }

  synchronized boolean checkBackupRegistration(
      NamenodeRegistration registration) {
    Iterator<EditLogOutputStream> it =
                                  getOutputStreamIterator(JournalType.BACKUP);
    boolean regAllowed = !it.hasNext();
    NamenodeRegistration backupNode = null;
    ArrayList<EditLogOutputStream> errorStreams = null;
    while(it.hasNext()) {
      EditLogBackupOutputStream eStream = (EditLogBackupOutputStream)it.next();
      backupNode = eStream.getRegistration();
      if(backupNode.getAddress().equals(registration.getAddress()) &&
          backupNode.isRole(registration.getRole())) {
        regAllowed = true; // same node re-registers
        break;
      }
      if(!eStream.isAlive()) {
        if(errorStreams == null)
          errorStreams = new ArrayList<EditLogOutputStream>(1);
        errorStreams.add(eStream);
        regAllowed = true; // previous backup node failed
      }
    }
    assert backupNode == null || backupNode.isRole(NamenodeRole.BACKUP) :
      "Not a backup node corresponds to a backup stream";
    processIOError(errorStreams);
    return regAllowed;
  }
  
  static BytesWritable toBytesWritable(Options.Rename... options) {
    byte[] bytes = new byte[options.length];
    for (int i = 0; i < options.length; i++) {
      bytes[i] = options[i].value();
    }
    return new BytesWritable(bytes);
  }


  public NNStorage.LoadDirectory findLatestEditsDirectory() throws IOException {
    long latestEditsCheckpointTime = Long.MIN_VALUE;
    boolean needToSave = false;
    
    StorageDirectory latestEditsSD = null;

    Collection<String> editsDirs = new ArrayList<String>();
    
    // Set to determine if all of storageDirectories share the same checkpoint
    Set<Long> checkpointTimes = new HashSet<Long>();

    // Process each of the storage directories to find the pair of
    // newest image file and edit file
    for (StorageDirectory sd : storage.iterable(NNStorage.NameNodeDirType.EDITS)) {
      
      // Was the file just formatted?
      if (!sd.getVersionFile().exists()) {
        needToSave |= true;
        continue;
      }
      
      boolean editsExists = false;
      
      if (sd.getStorageDirType().isOfType(NNStorage.NameNodeDirType.EDITS)) {
        editsExists = storage.getImageFile(sd, NNStorage.NameNodeFile.EDITS).exists();
        editsDirs.add(sd.getRoot().getCanonicalPath());
      }
      
      long checkpointTime = storage.readCheckpointTime(sd);
      checkpointTimes.add(checkpointTime);
      
      if (sd.getStorageDirType().isOfType(NNStorage.NameNodeDirType.EDITS) && 
          (latestEditsCheckpointTime < checkpointTime) && editsExists) {
        latestEditsCheckpointTime = checkpointTime;
        latestEditsSD = sd;
      }
      
      // check that we have a valid, non-default checkpointTime
      if (checkpointTime <= 0L)
        needToSave |= true;
    }

    // We should have at least one image and one edits dirs
    if (latestEditsSD == null)
      throw new IOException("Edits file is not found in " + editsDirs);

    // If there was more than one checkpointTime recorded we should save
    needToSave |= checkpointTimes.size() != 1;
    
    return new NNStorage.LoadDirectory(latestEditsSD, needToSave);
  }

  public int loadEdits(StorageDirectory sd) throws IOException {
    int numEdits = 0;
    EditLogFileInputStream editstream = 
      new EditLogFileInputStream(storage.getImageFile(sd, NNStorage.NameNodeFile.EDITS));
    
    FSEditLogLoader loader = new FSEditLogLoader(fsn);
    numEdits = loader.loadFSEdits(editstream);
    
    editstream.close();
    File editsNew = storage.getImageFile(sd, NNStorage.NameNodeFile.EDITS_NEW);
    
    if (editsNew.exists() && editsNew.length() > 0) {
      editstream = new EditLogFileInputStream(editsNew);
      numEdits += loader.loadFSEdits(editstream);
      editstream.close();
    }
    
    // update the counts.
    fsn.dir.updateCountForINodeWithQuota();    
    
    return numEdits;
  }
  
  
  public void doUpgrade() throws IOException {
    
    this.createEditLogFiles();
    this.open();
  }
  
}<|MERGE_RESOLUTION|>--- conflicted
+++ resolved
@@ -21,14 +21,12 @@
 import java.io.IOException;
 import java.util.ArrayList;
 import java.util.Iterator;
-<<<<<<< HEAD
 import java.util.Collection;
 import java.util.Set;
 import java.util.HashSet;
 import java.io.DataInputStream;
-=======
 import java.util.List;
->>>>>>> 1b115795
+
 
 import org.apache.commons.logging.Log;
 import org.apache.commons.logging.LogFactory;
@@ -361,13 +359,10 @@
    *  except fsimage.processIOError)
    */
   synchronized void processIOError(
-<<<<<<< HEAD
-      ArrayList<EditLogOutputStream> errorStreams) {
-=======
-      List<EditLogOutputStream> errorStreams,
-      boolean propagate) {
->>>>>>> 1b115795
-    
+			//ArrayList<EditLogOutputStream> errorStreams) {
+			List<EditLogOutputStream> errorStreams){
+  
+  
     if (errorStreams == null || errorStreams.size() == 0) {
       return;                       // nothing to do
     }
