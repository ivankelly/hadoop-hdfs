/**
 * Licensed to the Apache Software Foundation (ASF) under one
 * or more contributor license agreements.  See the NOTICE file
 * distributed with this work for additional information
 * regarding copyright ownership.  The ASF licenses this file
 * to you under the Apache License, Version 2.0 (the
 * "License"); you may not use this file except in compliance
 * with the License.  You may obtain a copy of the License at
 *
 *     http://www.apache.org/licenses/LICENSE-2.0
 *
 * Unless required by applicable law or agreed to in writing, software
 * distributed under the License is distributed on an "AS IS" BASIS,
 * WITHOUT WARRANTIES OR CONDITIONS OF ANY KIND, either express or implied.
 * See the License for the specific language governing permissions and
 * limitations under the License.
 */
package org.apache.hadoop.hdfs.server.namenode;

import java.io.Closeable;
import java.io.FileNotFoundException;
import java.io.IOException;
import java.net.URI;
import java.util.ArrayList;
import java.util.Collection;
import java.util.List;
import java.util.concurrent.locks.ReentrantReadWriteLock;
import java.util.concurrent.locks.Condition;
import java.util.concurrent.TimeUnit;

import org.apache.hadoop.conf.Configuration;
import org.apache.hadoop.fs.ContentSummary;
import org.apache.hadoop.fs.FileAlreadyExistsException;
import org.apache.hadoop.fs.ParentNotDirectoryException;
import org.apache.hadoop.fs.UnresolvedLinkException;
import org.apache.hadoop.fs.Path;
import org.apache.hadoop.fs.Options;
import org.apache.hadoop.fs.Options.Rename;
import org.apache.hadoop.fs.permission.FsPermission;
import org.apache.hadoop.fs.permission.PermissionStatus;
import org.apache.hadoop.hdfs.DistributedFileSystem;
import org.apache.hadoop.hdfs.protocol.Block;
import org.apache.hadoop.hdfs.protocol.FSConstants;
import org.apache.hadoop.hdfs.protocol.DirectoryListing;
import org.apache.hadoop.hdfs.protocol.HdfsFileStatus;
import org.apache.hadoop.hdfs.protocol.HdfsLocatedFileStatus;
import org.apache.hadoop.hdfs.protocol.LocatedBlocks;
import org.apache.hadoop.hdfs.protocol.QuotaExceededException;
import org.apache.hadoop.hdfs.server.common.HdfsConstants.BlockUCState;
import org.apache.hadoop.hdfs.server.common.HdfsConstants.StartupOption;
import org.apache.hadoop.hdfs.util.ByteArray;
import static org.apache.hadoop.hdfs.server.common.Util.now;
import org.apache.hadoop.hdfs.DFSConfigKeys;
import org.apache.hadoop.security.UserGroupInformation;
import org.apache.hadoop.hdfs.server.namenode.NNStorage;

/*************************************************
 * FSDirectory stores the filesystem directory state.
 * It handles writing/loading values to disk, and logging
 * changes as we go.
 *
 * It keeps the filename->blockset mapping always-current
 * and logged to disk.
 * 
 *************************************************/
public class FSDirectory implements Closeable {

  INodeDirectoryWithQuota rootDir;

  private volatile boolean ready = false;
  private static final long UNKNOWN_DISK_SPACE = -1;
  private final int lsLimit;  // max list limit
  private FSNamesystem namesystem;

  // lock to protect BlockMap.
  private ReentrantReadWriteLock bLock;
  private Condition cond;

  private FSEditLog editlog;

  // utility methods to acquire and release read lock and write lock
  public void readLock() {
    this.bLock.readLock().lock();
  }

  public void readUnlock() {
    this.bLock.readLock().unlock();
  }

  public void writeLock() {
    this.bLock.writeLock().lock();
  }

  public void writeUnlock() {
    this.bLock.writeLock().unlock();
  }

  public boolean hasWriteLock() {
    return this.bLock.isWriteLockedByCurrentThread();
  }

  /**
   * Caches frequently used file names used in {@link INode} to reuse 
   * byte[] objects and reduce heap usage.
   */
  private final NameCache<ByteArray> nameCache;

<<<<<<< HEAD
    //<<<<<<< .merge_file_l56uNo
    //FSDirectory(FSNamesystem ns, Configuration conf) {
    //=======
  /** Access an existing dfs name directory. */
  //FSDirectory(FSNamesystem ns, Configuration conf) throws IOException {
      //this(new FSImage(conf), ns, conf);
      //}

      //FSDirectory(FSImage fsImage, FSNamesystem ns, Configuration conf) {
      //>>>>>>> .merge_file_TdIjEl
=======
>>>>>>> e05c9f81
  FSDirectory(FSNamesystem ns, Configuration conf) {
    this.bLock = new ReentrantReadWriteLock(true); // fair
    this.cond = bLock.writeLock().newCondition();
    this.namesystem = ns;

    rootDir = new INodeDirectoryWithQuota(INodeDirectory.ROOT_NAME,
        ns.createFsOwnerPermissions(new FsPermission((short)0755)),
        Integer.MAX_VALUE, UNKNOWN_DISK_SPACE);
    
    int configuredLimit = conf.getInt(
        DFSConfigKeys.DFS_LIST_LIMIT, DFSConfigKeys.DFS_LIST_LIMIT_DEFAULT);
    this.lsLimit = configuredLimit>0 ?
        configuredLimit : DFSConfigKeys.DFS_LIST_LIMIT_DEFAULT;
    
    int threshold = conf.getInt(
        DFSConfigKeys.DFS_NAMENODE_NAME_CACHE_THRESHOLD_KEY,
        DFSConfigKeys.DFS_NAMENODE_NAME_CACHE_THRESHOLD_DEFAULT);
    NameNode.LOG.info("Caching file names occuring more than " + threshold
        + " times ");
    nameCache = new NameCache<ByteArray>(threshold);
  }
    
  private FSNamesystem getFSNamesystem() {
    return namesystem;
  }

  private BlockManager getBlockManager() {
    return getFSNamesystem().blockManager;
  }

  private void incrDeletedFileCount(int count) {
    if (getFSNamesystem() != null)
      NameNode.getNameNodeMetrics().numFilesDeleted.inc(count);
  }
    
  /**
   * Shutdown the filestore
   */
  public void close() throws IOException {
  }

  /**
   * Block until the object is ready to be used.
   */
  void waitForReady() {
    if (!ready) {
      writeLock();
      try {
        while (!ready) {
          try {
            cond.await(5000, TimeUnit.MILLISECONDS);
          } catch (InterruptedException ie) {
          }
        }
      } finally {
        writeUnlock();
      }
    }
  }

  /**
   * Add the given filename to the fs.
   * @throws QuotaExceededException 
   * @throws FileAlreadyExistsException 
   */
  INodeFileUnderConstruction addFile(String path, 
                PermissionStatus permissions,
                short replication,
                long preferredBlockSize,
                String clientName,
                String clientMachine,
                DatanodeDescriptor clientNode,
                long generationStamp) 
    throws FileAlreadyExistsException, QuotaExceededException,
      UnresolvedLinkException {
    waitForReady();

    // Always do an implicit mkdirs for parent directory tree.
    long modTime = now();
    if (!mkdirs(new Path(path).getParent().toString(), permissions, true,
        modTime)) {
      return null;
    }
    INodeFileUnderConstruction newNode = new INodeFileUnderConstruction(
                                 permissions,replication,
                                 preferredBlockSize, modTime, clientName, 
                                 clientMachine, clientNode);
    writeLock();
    try {
      newNode = addNode(path, newNode, UNKNOWN_DISK_SPACE, false);
    } finally {
      writeUnlock();
    }
    if (newNode == null) {
      NameNode.stateChangeLog.info("DIR* FSDirectory.addFile: "
                                   +"failed to add "+path
                                   +" to the file system");
      return null;
    }
    // add create file record to log, record new generation stamp
    editlog.logOpenFile(path, newNode);

    if(NameNode.stateChangeLog.isDebugEnabled()) {
      NameNode.stateChangeLog.debug("DIR* FSDirectory.addFile: "
          +path+" is added to the file system");
    }
    return newNode;
  }

  /**
   */
  INode unprotectedAddFile( String path, 
                            PermissionStatus permissions,
                            BlockInfo[] blocks, 
                            short replication,
                            long modificationTime,
                            long atime,
                            long preferredBlockSize) 
      throws UnresolvedLinkException {
    INode newNode;
    long diskspace = UNKNOWN_DISK_SPACE;
    if (blocks == null)
      newNode = new INodeDirectory(permissions, modificationTime);
    else {
      newNode = new INodeFile(permissions, blocks.length, replication,
                              modificationTime, atime, preferredBlockSize);
      diskspace = ((INodeFile)newNode).diskspaceConsumed(blocks);
    }
    writeLock();
    try {
      try {
        newNode = addNode(path, newNode, diskspace, false);
        if(newNode != null && blocks != null) {
          int nrBlocks = blocks.length;
          // Add file->block mapping
          INodeFile newF = (INodeFile)newNode;
          for (int i = 0; i < nrBlocks; i++) {
            newF.setBlock(i, getBlockManager().addINode(blocks[i], newF));
          }
        }
      } catch (IOException e) {
        return null;
      }
      return newNode;
    } finally {
      writeUnlock();
    }

  }

  INodeDirectory addToParent( byte[][] src,
                              INodeDirectory parentINode,
                              PermissionStatus permissions,
                              Block[] blocks, 
                              String symlink,
                              short replication,
                              long modificationTime,
                              long atime,
                              long nsQuota,
                              long dsQuota,
                              long preferredBlockSize,
                              boolean propagateModTime) 
                              throws UnresolvedLinkException {
    // NOTE: This does not update space counts for parents
    // create new inode
    INode newNode;
    if (blocks == null) {
      if (nsQuota >= 0 || dsQuota >= 0) {
        newNode = new INodeDirectoryWithQuota(
            permissions, modificationTime, nsQuota, dsQuota);
      } else {
        newNode = new INodeDirectory(permissions, modificationTime);
      }
    } else  {
      if (symlink.length() != 0) {
        newNode = new INodeSymlink(symlink, modificationTime, atime, permissions);
        ((INodeSymlink)newNode).setLinkValue(symlink);
      } else {
        newNode = new INodeFile(permissions, blocks.length, replication,
                                modificationTime, atime, preferredBlockSize);
      }
    }
    // add new node to the parent
    INodeDirectory newParent = null;
    writeLock();
    try {
      try {
        newParent = rootDir.addToParent(src, newNode, parentINode,
                                        false, propagateModTime);
        cacheName(newNode);
      } catch (FileNotFoundException e) {
        return null;
      }
      if(newParent == null)
        return null;
      if(blocks != null) {
        int nrBlocks = blocks.length;
        // Add file->block mapping
        assert !newNode.isLink();
        INodeFile newF = (INodeFile)newNode;
        for (int i = 0; i < nrBlocks; i++) {
          BlockInfo blockInfo = new BlockInfo(blocks[i], newF.getReplication());
          newF.setBlock(i, getBlockManager().addINode(blockInfo, newF));
        }
      }
    } finally {
      writeUnlock();
    }
    return newParent;
  }

  /**
   * Add a block to the file. Returns a reference to the added block.
   */
  BlockInfo addBlock(String path,
                     INode[] inodes,
                     Block block,
                     DatanodeDescriptor targets[]
  ) throws QuotaExceededException {
    waitForReady();

    writeLock();
    try {
      assert inodes[inodes.length-1].isUnderConstruction() :
        "INode should correspond to a file under construction";
      INodeFileUnderConstruction fileINode = 
        (INodeFileUnderConstruction)inodes[inodes.length-1];

      // check quota limits and updated space consumed
      updateCount(inodes, inodes.length-1, 0,
          fileINode.getPreferredBlockSize()*fileINode.getReplication(), true);

      // associate new last block for the file
      BlockInfoUnderConstruction blockInfo =
        new BlockInfoUnderConstruction(
            block,
            fileINode.getReplication(),
            BlockUCState.UNDER_CONSTRUCTION,
            targets);
      getBlockManager().addINode(blockInfo, fileINode);
      fileINode.addBlock(blockInfo);

      if(NameNode.stateChangeLog.isDebugEnabled()) {
        NameNode.stateChangeLog.debug("DIR* FSDirectory.addFile: "
            + path + " with " + block
            + " block is added to the in-memory "
            + "file system");
      }
      return blockInfo;
    } finally {
      writeUnlock();
    }
  }

  /**
   * Persist the block list for the inode.
   */
  void persistBlocks(String path, INodeFileUnderConstruction file) {
    waitForReady();

    writeLock();
    try {
      editlog.logOpenFile(path, file);
      if(NameNode.stateChangeLog.isDebugEnabled()) {
        NameNode.stateChangeLog.debug("DIR* FSDirectory.persistBlocks: "
            +path+" with "+ file.getBlocks().length 
            +" blocks is persisted to the file system");
      }
    } finally {
      writeUnlock();
    }
  }

  /**
   * Close file.
   */
  void closeFile(String path, INodeFile file) {
    waitForReady();
    long now = now();
    writeLock();
    try {
      // file is closed
      file.setModificationTimeForce(now);
      editlog.logCloseFile(path, file);
      if (NameNode.stateChangeLog.isDebugEnabled()) {
        NameNode.stateChangeLog.debug("DIR* FSDirectory.closeFile: "
            +path+" with "+ file.getBlocks().length 
            +" blocks is persisted to the file system");
      }
    } finally {
      writeUnlock();
    }
  }

  /**
   * Remove a block to the file.
   */
  boolean removeBlock(String path, INodeFileUnderConstruction fileNode, 
                      Block block) throws IOException {
    waitForReady();

    writeLock();
    try {
      // modify file-> block and blocksMap
      fileNode.removeLastBlock(block);
      getBlockManager().removeBlockFromMap(block);
      // If block is removed from blocksMap remove it from corruptReplicasMap
      getBlockManager().removeFromCorruptReplicasMap(block);

      // write modified block locations to log
      editlog.logOpenFile(path, fileNode);
      if(NameNode.stateChangeLog.isDebugEnabled()) {
        NameNode.stateChangeLog.debug("DIR* FSDirectory.addFile: "
            +path+" with "+block
            +" block is added to the file system");
      }

      // update space consumed
      INode[] pathINodes = getExistingPathINodes(path);
      updateCount(pathINodes, pathINodes.length-1, 0,
          -fileNode.getPreferredBlockSize()*fileNode.getReplication(), true);
    } finally {
      writeUnlock();
    }
    return true;
  }

  /**
   * @see #unprotectedRenameTo(String, String, long)
   * @deprecated Use {@link #renameTo(String, String, Rename...)} instead.
   */
  @Deprecated
  boolean renameTo(String src, String dst) 
      throws QuotaExceededException, UnresolvedLinkException, 
      FileAlreadyExistsException {
    if (NameNode.stateChangeLog.isDebugEnabled()) {
      NameNode.stateChangeLog.debug("DIR* FSDirectory.renameTo: "
          +src+" to "+dst);
    }
    waitForReady();
    long now = now();
    if (!unprotectedRenameTo(src, dst, now))
      return false;
    editlog.logRename(src, dst, now);
    return true;
  }

  /**
   * @see #unprotectedRenameTo(String, String, long, Options.Rename...)
   */
  void renameTo(String src, String dst, Options.Rename... options)
      throws FileAlreadyExistsException, FileNotFoundException,
      ParentNotDirectoryException, QuotaExceededException,
      UnresolvedLinkException, IOException {
    if (NameNode.stateChangeLog.isDebugEnabled()) {
      NameNode.stateChangeLog.debug("DIR* FSDirectory.renameTo: " + src
          + " to " + dst);
    }
    waitForReady();
    long now = now();
    if (unprotectedRenameTo(src, dst, now, options)) {
      incrDeletedFileCount(1);
    }
    editlog.logRename(src, dst, now, options);
  }

  /**
   * Change a path name
   * 
   * @param src source path
   * @param dst destination path
   * @return true if rename succeeds; false otherwise
   * @throws QuotaExceededException if the operation violates any quota limit
   * @throws FileAlreadyExistsException if the src is a symlink that points to dst
   * @deprecated See {@link #renameTo(String, String)}
   */
  @Deprecated
  boolean unprotectedRenameTo(String src, String dst, long timestamp)
    throws QuotaExceededException, UnresolvedLinkException, 
    FileAlreadyExistsException {
    writeLock();
    try {
      INode[] srcInodes = rootDir.getExistingPathINodes(src, false);
      INode srcInode = srcInodes[srcInodes.length-1];
      
      // check the validation of the source
      if (srcInode == null) {
        NameNode.stateChangeLog.warn("DIR* FSDirectory.unprotectedRenameTo: "
            + "failed to rename " + src + " to " + dst
            + " because source does not exist");
        return false;
      } 
      if (srcInodes.length == 1) {
        NameNode.stateChangeLog.warn("DIR* FSDirectory.unprotectedRenameTo: "
            +"failed to rename "+src+" to "+dst+ " because source is the root");
        return false;
      }
      if (isDir(dst)) {
        dst += Path.SEPARATOR + new Path(src).getName();
      }
      
      // check the validity of the destination
      if (dst.equals(src)) {
        return true;
      }
      if (srcInode.isLink() && 
          dst.equals(((INodeSymlink)srcInode).getLinkValue())) {
        throw new FileAlreadyExistsException(
            "Cannot rename symlink "+src+" to its target "+dst);
      }
      
      // dst cannot be directory or a file under src
      if (dst.startsWith(src) && 
          dst.charAt(src.length()) == Path.SEPARATOR_CHAR) {
        NameNode.stateChangeLog.warn("DIR* FSDirectory.unprotectedRenameTo: "
            + "failed to rename " + src + " to " + dst
            + " because destination starts with src");
        return false;
      }
      
      byte[][] dstComponents = INode.getPathComponents(dst);
      INode[] dstInodes = new INode[dstComponents.length];
      rootDir.getExistingPathINodes(dstComponents, dstInodes, false);
      if (dstInodes[dstInodes.length-1] != null) {
        NameNode.stateChangeLog.warn("DIR* FSDirectory.unprotectedRenameTo: "
                                     +"failed to rename "+src+" to "+dst+ 
                                     " because destination exists");
        return false;
      }
      if (dstInodes[dstInodes.length-2] == null) {
        NameNode.stateChangeLog.warn("DIR* FSDirectory.unprotectedRenameTo: "
            +"failed to rename "+src+" to "+dst+ 
            " because destination's parent does not exist");
        return false;
      }
      
      // Ensure dst has quota to accommodate rename
      verifyQuotaForRename(srcInodes,dstInodes);
      
      INode dstChild = null;
      INode srcChild = null;
      String srcChildName = null;
      try {
        // remove src
        srcChild = removeChild(srcInodes, srcInodes.length-1);
        if (srcChild == null) {
          NameNode.stateChangeLog.warn("DIR* FSDirectory.unprotectedRenameTo: "
              + "failed to rename " + src + " to " + dst
              + " because the source can not be removed");
          return false;
        }
        srcChildName = srcChild.getLocalName();
        srcChild.setLocalName(dstComponents[dstInodes.length-1]);
        
        // add src to the destination
        dstChild = addChildNoQuotaCheck(dstInodes, dstInodes.length - 1,
            srcChild, UNKNOWN_DISK_SPACE, false);
        if (dstChild != null) {
          srcChild = null;
          if (NameNode.stateChangeLog.isDebugEnabled()) {
            NameNode.stateChangeLog.debug("DIR* FSDirectory.unprotectedRenameTo: " 
                + src + " is renamed to " + dst);
          }
          // update modification time of dst and the parent of src
          srcInodes[srcInodes.length-2].setModificationTime(timestamp);
          dstInodes[dstInodes.length-2].setModificationTime(timestamp);
          return true;
        }
      } finally {
        if (dstChild == null && srcChild != null) {
          // put it back
          srcChild.setLocalName(srcChildName);
          addChildNoQuotaCheck(srcInodes, srcInodes.length - 1, srcChild, 
              UNKNOWN_DISK_SPACE, false);
        }
      }
      NameNode.stateChangeLog.warn("DIR* FSDirectory.unprotectedRenameTo: "
          +"failed to rename "+src+" to "+dst);
      return false;
    } finally {
      writeUnlock();
    }
  }

  /**
   * Rename src to dst.
   * See {@link DistributedFileSystem#rename(Path, Path, Options.Rename...)}
   * for details related to rename semantics and exceptions.
   * 
   * @param src source path
   * @param dst destination path
   * @param timestamp modification time
   * @param options Rename options
   */
  boolean unprotectedRenameTo(String src, String dst, long timestamp,
      Options.Rename... options) throws FileAlreadyExistsException,
      FileNotFoundException, ParentNotDirectoryException,
      QuotaExceededException, UnresolvedLinkException, IOException {
    boolean overwrite = false;
    if (null != options) {
      for (Rename option : options) {
        if (option == Rename.OVERWRITE) {
          overwrite = true;
        }
      }
    }
    String error = null;
    writeLock();
    try {
      final INode[] srcInodes = rootDir.getExistingPathINodes(src, false);
      final INode srcInode = srcInodes[srcInodes.length - 1];
      // validate source
      if (srcInode == null) {
        error = "rename source " + src + " is not found.";
        NameNode.stateChangeLog.warn("DIR* FSDirectory.unprotectedRenameTo: "
            + error);
        throw new FileNotFoundException(error);
      }
      if (srcInodes.length == 1) {
        error = "rename source cannot be the root";
        NameNode.stateChangeLog.warn("DIR* FSDirectory.unprotectedRenameTo: "
            + error);
        throw new IOException(error);
      }

      // validate the destination
      if (dst.equals(src)) {
        throw new FileAlreadyExistsException(
            "The source "+src+" and destination "+dst+" are the same");
      }
      if (srcInode.isLink() && 
          dst.equals(((INodeSymlink)srcInode).getLinkValue())) {
        throw new FileAlreadyExistsException(
            "Cannot rename symlink "+src+" to its target "+dst);
      }
      // dst cannot be a directory or a file under src
      if (dst.startsWith(src) && 
          dst.charAt(src.length()) == Path.SEPARATOR_CHAR) {
        error = "Rename destination " + dst
            + " is a directory or file under source " + src;
        NameNode.stateChangeLog.warn("DIR* FSDirectory.unprotectedRenameTo: "
            + error);
        throw new IOException(error);
      }
      final byte[][] dstComponents = INode.getPathComponents(dst);
      final INode[] dstInodes = new INode[dstComponents.length];
      rootDir.getExistingPathINodes(dstComponents, dstInodes, false);
      INode dstInode = dstInodes[dstInodes.length - 1];
      if (dstInodes.length == 1) {
        error = "rename destination cannot be the root";
        NameNode.stateChangeLog.warn("DIR* FSDirectory.unprotectedRenameTo: "
            + error);
        throw new IOException(error);
      }
      if (dstInode != null) { // Destination exists
        // It's OK to rename a file to a symlink and vice versa
        if (dstInode.isDirectory() != srcInode.isDirectory()) {
          error = "Source " + src + " and destination " + dst
              + " must both be directories";
          NameNode.stateChangeLog.warn("DIR* FSDirectory.unprotectedRenameTo: "
              + error);
          throw new IOException(error);
        }
        if (!overwrite) { // If destination exists, overwrite flag must be true
          error = "rename destination " + dst + " already exists";
          NameNode.stateChangeLog.warn("DIR* FSDirectory.unprotectedRenameTo: "
              + error);
          throw new FileAlreadyExistsException(error);
        }
        List<INode> children = dstInode.isDirectory() ? 
            ((INodeDirectory) dstInode).getChildrenRaw() : null;
        if (children != null && children.size() != 0) {
          error = "rename cannot overwrite non empty destination directory "
              + dst;
          NameNode.stateChangeLog.warn("DIR* FSDirectory.unprotectedRenameTo: "
              + error);
          throw new IOException(error);
        }
      }
      if (dstInodes[dstInodes.length - 2] == null) {
        error = "rename destination parent " + dst + " not found.";
        NameNode.stateChangeLog.warn("DIR* FSDirectory.unprotectedRenameTo: "
            + error);
        throw new FileNotFoundException(error);
      }
      if (!dstInodes[dstInodes.length - 2].isDirectory()) {
        error = "rename destination parent " + dst + " is a file.";
        NameNode.stateChangeLog.warn("DIR* FSDirectory.unprotectedRenameTo: "
            + error);
        throw new ParentNotDirectoryException(error);
      }

      // Ensure dst has quota to accommodate rename
      verifyQuotaForRename(srcInodes, dstInodes);
      INode removedSrc = removeChild(srcInodes, srcInodes.length - 1);
      if (removedSrc == null) {
        error = "Failed to rename " + src + " to " + dst
            + " because the source can not be removed";
        NameNode.stateChangeLog.warn("DIR* FSDirectory.unprotectedRenameTo: "
            + error);
        throw new IOException(error);
      }
      final String srcChildName = removedSrc.getLocalName();
      String dstChildName = null;
      INode removedDst = null;
      try {
        if (dstInode != null) { // dst exists remove it
          removedDst = removeChild(dstInodes, dstInodes.length - 1);
          dstChildName = removedDst.getLocalName();
        }

        INode dstChild = null;
        removedSrc.setLocalName(dstComponents[dstInodes.length - 1]);
        // add src as dst to complete rename
        dstChild = addChildNoQuotaCheck(dstInodes, dstInodes.length - 1,
            removedSrc, UNKNOWN_DISK_SPACE, false);

        int filesDeleted = 0;
        if (dstChild != null) {
          removedSrc = null;
          if (NameNode.stateChangeLog.isDebugEnabled()) {
            NameNode.stateChangeLog.debug(
                "DIR* FSDirectory.unprotectedRenameTo: " + src
                + " is renamed to " + dst);
          }
          srcInodes[srcInodes.length - 2].setModificationTime(timestamp);
          dstInodes[dstInodes.length - 2].setModificationTime(timestamp);

          // Collect the blocks and remove the lease for previous dst
          if (removedDst != null) {
            INode rmdst = removedDst;
            removedDst = null;
            List<Block> collectedBlocks = new ArrayList<Block>();
            filesDeleted = rmdst.collectSubtreeBlocksAndClear(collectedBlocks);
            getFSNamesystem().removePathAndBlocks(src, collectedBlocks);
          }
          return filesDeleted >0;
        }
      } finally {
        if (removedSrc != null) {
          // Rename failed - restore src
          removedSrc.setLocalName(srcChildName);
          addChildNoQuotaCheck(srcInodes, srcInodes.length - 1, removedSrc, 
              UNKNOWN_DISK_SPACE, false);
        }
        if (removedDst != null) {
          // Rename failed - restore dst
          removedDst.setLocalName(dstChildName);
          addChildNoQuotaCheck(dstInodes, dstInodes.length - 1, removedDst, 
              UNKNOWN_DISK_SPACE, false);
        }
      }
      NameNode.stateChangeLog.warn("DIR* FSDirectory.unprotectedRenameTo: "
          + "failed to rename " + src + " to " + dst);
      throw new IOException("rename from " + src + " to " + dst + " failed.");
    } finally {
      writeUnlock();
    }
  }

  /**
   * Set file replication
   * 
   * @param src file name
   * @param replication new replication
   * @param oldReplication old replication - output parameter
   * @return array of file blocks
   * @throws QuotaExceededException
   */
  Block[] setReplication(String src, short replication, int[] oldReplication)
      throws QuotaExceededException, UnresolvedLinkException {
    waitForReady();
    Block[] fileBlocks = unprotectedSetReplication(src, replication, oldReplication);
    if (fileBlocks != null)  // log replication change
      editlog.logSetReplication(src, replication);
    return fileBlocks;
  }

  Block[] unprotectedSetReplication(String src, 
                                    short replication,
                                    int[] oldReplication
                                    ) throws QuotaExceededException, 
                                    UnresolvedLinkException {
    if (oldReplication == null) {
      oldReplication = new int[1];
    }
    oldReplication[0] = -1;
    Block[] fileBlocks = null;

    writeLock();
    try {
      INode[] inodes = rootDir.getExistingPathINodes(src, true);
      INode inode = inodes[inodes.length - 1];
      if (inode == null) {
        return null;
      }
      assert !inode.isLink();
      if (inode.isDirectory()) {
        return null;
      }
      INodeFile fileNode = (INodeFile)inode;
      oldReplication[0] = fileNode.getReplication();

      // check disk quota
      long dsDelta = (replication - oldReplication[0]) *
           (fileNode.diskspaceConsumed()/oldReplication[0]);
      updateCount(inodes, inodes.length-1, 0, dsDelta, true);

      fileNode.setReplication(replication);
      fileBlocks = fileNode.getBlocks();
    } finally {
      writeUnlock();
    }
    return fileBlocks;
  }

  /**
   * Get the blocksize of a file
   * @param filename the filename
   * @return the number of bytes 
   */
  long getPreferredBlockSize(String filename) throws UnresolvedLinkException,
      FileNotFoundException, IOException {
    readLock();
    try {
      INode inode = rootDir.getNode(filename, false);
      if (inode == null) {
        throw new FileNotFoundException("File does not exist: " + filename);
      }
      if (inode.isDirectory() || inode.isLink()) {
        throw new IOException("Getting block size of non-file: "+ filename); 
      }
      return ((INodeFile)inode).getPreferredBlockSize();
    } finally {
      readUnlock();
    }
  }

  boolean exists(String src) throws UnresolvedLinkException {
    src = normalizePath(src);
    readLock();
    try {
      INode inode = rootDir.getNode(src, false);
      if (inode == null) {
         return false;
      }
      return inode.isDirectory() || inode.isLink() 
        ? true 
        : ((INodeFile)inode).getBlocks() != null;
    } finally {
      readUnlock();
    }
  }

  void setPermission(String src, FsPermission permission
      ) throws FileNotFoundException, UnresolvedLinkException {
    unprotectedSetPermission(src, permission);
    editlog.logSetPermissions(src, permission);
  }

  void unprotectedSetPermission(String src, FsPermission permissions) 
    throws FileNotFoundException, UnresolvedLinkException {
    writeLock();
    try {
        INode inode = rootDir.getNode(src, true);
        if (inode == null) {
            throw new FileNotFoundException("File does not exist: " + src);
        }
        inode.setPermission(permissions);
    } finally {
      writeUnlock();
    }
  }

  void setOwner(String src, String username, String groupname
      ) throws FileNotFoundException, UnresolvedLinkException {
    unprotectedSetOwner(src, username, groupname);
    editlog.logSetOwner(src, username, groupname);
  }

  void unprotectedSetOwner(String src, String username, String groupname) 
    throws FileNotFoundException, UnresolvedLinkException {
    writeLock();
    try {
      INode inode = rootDir.getNode(src, true);
      if (inode == null) {
          throw new FileNotFoundException("File does not exist: " + src);
      }
      if (username != null) {
        inode.setUser(username);
      }
      if (groupname != null) {
        inode.setGroup(groupname);
      }
    } finally {
      writeUnlock();
    }
  }

  /**
   * Concat all the blocks from srcs to trg and delete the srcs files
   */
  public void concatInternal(String target, String [] srcs) 
      throws UnresolvedLinkException {
    writeLock();
    try {
      // actual move
      waitForReady();

      unprotectedConcat(target, srcs);
      // do the commit
      editlog.logConcat(target, srcs, now());
    } finally {
      writeUnlock();
    }
  }
  

  
  /**
   * Concat all the blocks from srcs to trg and delete the srcs files
   * @param target target file to move the blocks to
   * @param srcs list of file to move the blocks from
   * Must be public because also called from EditLogs
   * NOTE: - it does not update quota (not needed for concat)
   */
  public void unprotectedConcat(String target, String [] srcs) 
      throws UnresolvedLinkException {
    if (NameNode.stateChangeLog.isDebugEnabled()) {
      NameNode.stateChangeLog.debug("DIR* FSNamesystem.concat to "+target);
    }
    // do the move
    
    INode [] trgINodes =  getExistingPathINodes(target);
    INodeFile trgInode = (INodeFile) trgINodes[trgINodes.length-1];
    INodeDirectory trgParent = (INodeDirectory)trgINodes[trgINodes.length-2];
    
    INodeFile [] allSrcInodes = new INodeFile[srcs.length];
    int i = 0;
    int totalBlocks = 0;
    for(String src : srcs) {
      INodeFile srcInode = getFileINode(src);
      allSrcInodes[i++] = srcInode;
      totalBlocks += srcInode.blocks.length;  
    }
    trgInode.appendBlocks(allSrcInodes, totalBlocks); // copy the blocks
    
    // since we are in the same dir - we can use same parent to remove files
    int count = 0;
    for(INodeFile nodeToRemove: allSrcInodes) {
      if(nodeToRemove == null) continue;
      
      nodeToRemove.blocks = null;
      trgParent.removeChild(nodeToRemove);
      count++;
    }
    
    long now = now();
    trgInode.setModificationTimeForce(now);
    trgParent.setModificationTime(now);
    // update quota on the parent directory ('count' files removed, 0 space)
    unprotectedUpdateCount(trgINodes, trgINodes.length-1, - count, 0);
  }

  /**
   * Delete the target directory and collect the blocks under it
   * 
   * @param src Path of a directory to delete
   * @param collectedBlocks Blocks under the deleted directory
   * @return true on successful deletion; else false
   */
  boolean delete(String src, List<Block>collectedBlocks) 
    throws UnresolvedLinkException {
    if (NameNode.stateChangeLog.isDebugEnabled()) {
      NameNode.stateChangeLog.debug("DIR* FSDirectory.delete: " + src);
    }
    waitForReady();
    long now = now();
    int filesRemoved = unprotectedDelete(src, collectedBlocks, now);
    if (filesRemoved <= 0) {
      return false;
    }
    incrDeletedFileCount(filesRemoved);
    // Blocks will be deleted later by the caller of this method
    getFSNamesystem().removePathAndBlocks(src, null);
    editlog.logDelete(src, now);
    return true;
  }
  
  /** Return if a directory is empty or not **/
  boolean isDirEmpty(String src) throws UnresolvedLinkException {
    boolean dirNotEmpty = true;
    if (!isDir(src)) {
      return true;
    }
    readLock();
    try {
      INode targetNode = rootDir.getNode(src, false);
      assert targetNode != null : "should be taken care in isDir() above";
      if (((INodeDirectory)targetNode).getChildren().size() != 0) {
        dirNotEmpty = false;
      }
    } finally {
      readUnlock();
    }
    return dirNotEmpty;
  }

  public boolean isEmpty() {
    try {
      return isDirEmpty("/");
    } catch (UnresolvedLinkException e) {
      if(NameNode.stateChangeLog.isDebugEnabled()) {
        NameNode.stateChangeLog.debug("/ cannot be a symlink");
      }
      assert false : "/ cannot be a symlink";
      return true;
    }
  }

  /**
   * Delete a path from the name space
   * Update the count at each ancestor directory with quota
   * <br>
   * Note: This is to be used by {@link FSEditLog} only.
   * <br>
   * @param src a string representation of a path to an inode
   * @param mtime the time the inode is removed
   */ 
  void unprotectedDelete(String src, long mtime) 
    throws UnresolvedLinkException {
    List<Block> collectedBlocks = new ArrayList<Block>();
    int filesRemoved = unprotectedDelete(src, collectedBlocks, mtime);
    if (filesRemoved > 0) {
      getFSNamesystem().removePathAndBlocks(src, collectedBlocks);
    }
  }
  
  /**
   * Delete a path from the name space
   * Update the count at each ancestor directory with quota
   * @param src a string representation of a path to an inode
   * @param collectedBlocks blocks collected from the deleted path
   * @param mtime the time the inode is removed
   * @return the number of inodes deleted; 0 if no inodes are deleted.
   */ 
  int unprotectedDelete(String src, List<Block> collectedBlocks, 
      long mtime) throws UnresolvedLinkException {
    src = normalizePath(src);

    writeLock();
    try {
      INode[] inodes =  rootDir.getExistingPathINodes(src, false);
      INode targetNode = inodes[inodes.length-1];

      if (targetNode == null) { // non-existent src
        if(NameNode.stateChangeLog.isDebugEnabled()) {
          NameNode.stateChangeLog.debug("DIR* FSDirectory.unprotectedDelete: "
              +"failed to remove "+src+" because it does not exist");
        }
        return 0;
      }
      if (inodes.length == 1) { // src is the root
        NameNode.stateChangeLog.warn("DIR* FSDirectory.unprotectedDelete: " +
            "failed to remove " + src +
            " because the root is not allowed to be deleted");
        return 0;
      }
      int pos = inodes.length - 1;
      // Remove the node from the namespace
      targetNode = removeChild(inodes, pos);
      if (targetNode == null) {
        return 0;
      }
      // set the parent's modification time
      inodes[pos-1].setModificationTime(mtime);
      int filesRemoved = targetNode.collectSubtreeBlocksAndClear(collectedBlocks);
      if (NameNode.stateChangeLog.isDebugEnabled()) {
        NameNode.stateChangeLog.debug("DIR* FSDirectory.unprotectedDelete: "
            +src+" is removed");
      }
      return filesRemoved;
    } finally {
      writeUnlock();
    }
  }

  /**
   * Replaces the specified inode with the specified one.
   */
  void replaceNode(String path, INodeFile oldnode, INodeFile newnode) 
      throws IOException, UnresolvedLinkException {
    replaceNode(path, oldnode, newnode, true);
  }
  
  /**
   * @see #replaceNode(String, INodeFile, INodeFile)
   */
  private void replaceNode(String path, INodeFile oldnode, INodeFile newnode,
                           boolean updateDiskspace) 
      throws IOException, UnresolvedLinkException {    
    writeLock();
    try {
      long dsOld = oldnode.diskspaceConsumed();
      
      //
      // Remove the node from the namespace 
      //
      if (!oldnode.removeNode()) {
        NameNode.stateChangeLog.warn("DIR* FSDirectory.replaceNode: " +
                                     "failed to remove " + path);
        throw new IOException("FSDirectory.replaceNode: " +
                              "failed to remove " + path);
      } 
      
      /* Currently oldnode and newnode are assumed to contain the same
       * blocks. Otherwise, blocks need to be removed from the blocksMap.
       */
      
      rootDir.addNode(path, newnode); 

      //check if disk space needs to be updated.
      long dsNew = 0;
      if (updateDiskspace && (dsNew = newnode.diskspaceConsumed()) != dsOld) {
        try {
          updateSpaceConsumed(path, 0, dsNew-dsOld);
        } catch (QuotaExceededException e) {
          // undo
          replaceNode(path, newnode, oldnode, false);
          throw e;
        }
      }
      
      int index = 0;
      for (BlockInfo b : newnode.getBlocks()) {
        BlockInfo info = getBlockManager().addINode(b, newnode);
        newnode.setBlock(index, info); // inode refers to the block in BlocksMap
        index++;
      }
    } finally {
      writeUnlock();
    }
  }

  /**
   * Get a partial listing of the indicated directory
   *
   * @param src the directory name
   * @param startAfter the name to start listing after
   * @param needLocation if block locations are returned
   * @return a partial listing starting after startAfter
   */
  DirectoryListing getListing(String src, byte[] startAfter,
      boolean needLocation) throws UnresolvedLinkException, IOException {
    String srcs = normalizePath(src);

    readLock();
    try {
      INode targetNode = rootDir.getNode(srcs, true);
      if (targetNode == null)
        return null;
      
      if (!targetNode.isDirectory()) {
        return new DirectoryListing(
            new HdfsFileStatus[]{createFileStatus(HdfsFileStatus.EMPTY_NAME,
                targetNode, needLocation)}, 0);
      }
      INodeDirectory dirInode = (INodeDirectory)targetNode;
      List<INode> contents = dirInode.getChildren();
      int startChild = dirInode.nextChild(startAfter);
      int totalNumChildren = contents.size();
      int numOfListing = Math.min(totalNumChildren-startChild, this.lsLimit);
      HdfsFileStatus listing[] = new HdfsFileStatus[numOfListing];
      for (int i=0; i<numOfListing; i++) {
        INode cur = contents.get(startChild+i);
        listing[i] = createFileStatus(cur.name, cur, needLocation);
      }
      return new DirectoryListing(
          listing, totalNumChildren-startChild-numOfListing);
    } finally {
      readUnlock();
    }
  }

  /** Get the file info for a specific file.
   * @param src The string representation of the path to the file
   * @param resolveLink whether to throw UnresolvedLinkException 
   * @return object containing information regarding the file
   *         or null if file not found
   */
  HdfsFileStatus getFileInfo(String src, boolean resolveLink) 
      throws UnresolvedLinkException {
    String srcs = normalizePath(src);
    readLock();
    try {
      INode targetNode = rootDir.getNode(srcs, resolveLink);
      if (targetNode == null) {
        return null;
      }
      else {
        return createFileStatus(HdfsFileStatus.EMPTY_NAME, targetNode);
      }
    } finally {
      readUnlock();
    }
  }

  /**
   * Get the blocks associated with the file.
   */
  Block[] getFileBlocks(String src) throws UnresolvedLinkException {
    waitForReady();
    readLock();
    try {
      INode targetNode = rootDir.getNode(src, false);
      if (targetNode == null)
        return null;
      if (targetNode.isDirectory())
        return null;
      if (targetNode.isLink()) 
        return null;
      return ((INodeFile)targetNode).getBlocks();
    } finally {
      readUnlock();
    }
  }

  /**
   * Get {@link INode} associated with the file.
   */
  INodeFile getFileINode(String src) throws UnresolvedLinkException {
    readLock();
    try {
      INode inode = rootDir.getNode(src, true);
      if (inode == null || inode.isDirectory())
        return null;
      assert !inode.isLink();      
      return (INodeFile)inode;
    } finally {
      readUnlock();
    }
  }

  /**
   * Retrieve the existing INodes along the given path.
   * 
   * @param path the path to explore
   * @return INodes array containing the existing INodes in the order they
   *         appear when following the path from the root INode to the
   *         deepest INodes. The array size will be the number of expected
   *         components in the path, and non existing components will be
   *         filled with null
   *         
   * @see INodeDirectory#getExistingPathINodes(byte[][], INode[])
   */
  INode[] getExistingPathINodes(String path) 
    throws UnresolvedLinkException {
    readLock();
    try {
      return rootDir.getExistingPathINodes(path, true);
    } finally {
      readUnlock();
    }
  }
  
  /** 
   * Check whether the filepath could be created
   */
  boolean isValidToCreate(String src) throws UnresolvedLinkException {
    String srcs = normalizePath(src);
    readLock();
    try {
      if (srcs.startsWith("/") && 
          !srcs.endsWith("/") && 
          rootDir.getNode(srcs, false) == null) {
        return true;
      } else {
        return false;
      }
    } finally {
      readUnlock();
    }
  }

  /**
   * Check whether the path specifies a directory
   */
  boolean isDir(String src) throws UnresolvedLinkException {
    readLock();
    try {
      INode node = rootDir.getNode(normalizePath(src), false);
      return node != null && node.isDirectory();
    } finally {
      readUnlock();
    }
  }

  /** Updates namespace and diskspace consumed for all
   * directories until the parent directory of file represented by path.
   * 
   * @param path path for the file.
   * @param nsDelta the delta change of namespace
   * @param dsDelta the delta change of diskspace
   * @throws QuotaExceededException if the new count violates any quota limit
   * @throws FileNotFound if path does not exist.
   */
  void updateSpaceConsumed(String path, long nsDelta, long dsDelta)
                                         throws QuotaExceededException,
                                                FileNotFoundException,
                                                UnresolvedLinkException {
    writeLock();
    try {
      INode[] inodes = rootDir.getExistingPathINodes(path, false);
      int len = inodes.length;
      if (inodes[len - 1] == null) {
        throw new FileNotFoundException(path + 
                                        " does not exist under rootDir.");
      }
      updateCount(inodes, len-1, nsDelta, dsDelta, true);
    } finally {
      writeUnlock();
    }
  }
  
  /** update count of each inode with quota
   * 
   * @param inodes an array of inodes on a path
   * @param numOfINodes the number of inodes to update starting from index 0
   * @param nsDelta the delta change of namespace
   * @param dsDelta the delta change of diskspace
   * @param checkQuota if true then check if quota is exceeded
   * @throws QuotaExceededException if the new count violates any quota limit
   */
  private void updateCount(INode[] inodes, int numOfINodes, 
                           long nsDelta, long dsDelta, boolean checkQuota)
                           throws QuotaExceededException {
    if (!ready) {
      //still initializing. do not check or update quotas.
      return;
    }
    if (numOfINodes>inodes.length) {
      numOfINodes = inodes.length;
    }
    if (checkQuota) {
      verifyQuota(inodes, numOfINodes, nsDelta, dsDelta, null);
    }
    for(int i = 0; i < numOfINodes; i++) {
      if (inodes[i].isQuotaSet()) { // a directory with quota
        INodeDirectoryWithQuota node =(INodeDirectoryWithQuota)inodes[i]; 
        node.updateNumItemsInTree(nsDelta, dsDelta);
      }
    }
  }
  
  /** 
   * update quota of each inode and check to see if quota is exceeded. 
   * See {@link #updateCount(INode[], int, long, long, boolean)}
   */ 
  private void updateCountNoQuotaCheck(INode[] inodes, int numOfINodes, 
                           long nsDelta, long dsDelta) {
    try {
      updateCount(inodes, numOfINodes, nsDelta, dsDelta, false);
    } catch (QuotaExceededException e) {
      NameNode.LOG.warn("FSDirectory.updateCountNoQuotaCheck - unexpected ", e);
    }
  }
  
  /**
   * updates quota without verification
   * callers responsibility is to make sure quota is not exceeded
   * @param inodes
   * @param numOfINodes
   * @param nsDelta
   * @param dsDelta
   */
   void unprotectedUpdateCount(INode[] inodes, int numOfINodes, 
                                      long nsDelta, long dsDelta) {
    for(int i=0; i < numOfINodes; i++) {
      if (inodes[i].isQuotaSet()) { // a directory with quota
        INodeDirectoryWithQuota node =(INodeDirectoryWithQuota)inodes[i]; 
        node.unprotectedUpdateNumItemsInTree(nsDelta, dsDelta);
      }
    }
  }
  
  /** Return the name of the path represented by inodes at [0, pos] */
  private static String getFullPathName(INode[] inodes, int pos) {
    StringBuilder fullPathName = new StringBuilder();
    for (int i=1; i<=pos; i++) {
      fullPathName.append(Path.SEPARATOR_CHAR).append(inodes[i].getLocalName());
    }
    return fullPathName.toString();
  }

  /** Return the full path name of the specified inode */
  static String getFullPathName(INode inode) {
    // calculate the depth of this inode from root
    int depth = 0;
    for (INode i = inode; i != null; i = i.parent) {
      depth++;
    }
    INode[] inodes = new INode[depth];

    // fill up the inodes in the path from this inode to root
    for (int i = 0; i < depth; i++) {
      inodes[depth-i-1] = inode;
      inode = inode.parent;
    }
    return getFullPathName(inodes, depth-1);
  }
  
  /**
   * Create a directory 
   * If ancestor directories do not exist, automatically create them.

   * @param src string representation of the path to the directory
   * @param permissions the permission of the directory
   * @param inheritPermission if the permission of the directory should inherit
   *                          from its parent or not. The automatically created
   *                          ones always inherit its permission from its parent
   * @param now creation time
   * @return true if the operation succeeds false otherwise
   * @throws FileNotFoundException if an ancestor or itself is a file
   * @throws QuotaExceededException if directory creation violates 
   *                                any quota limit
   * @throws UnresolvedLinkException if a symlink is encountered in src.                      
   */
  boolean mkdirs(String src, PermissionStatus permissions,
      boolean inheritPermission, long now)
      throws FileAlreadyExistsException, QuotaExceededException, 
             UnresolvedLinkException {
    src = normalizePath(src);
    String[] names = INode.getPathNames(src);
    byte[][] components = INode.getPathComponents(names);
    INode[] inodes = new INode[components.length];

    writeLock();
    try {
      rootDir.getExistingPathINodes(components, inodes, false);

      // find the index of the first null in inodes[]
      StringBuilder pathbuilder = new StringBuilder();
      int i = 1;
      for(; i < inodes.length && inodes[i] != null; i++) {
        pathbuilder.append(Path.SEPARATOR + names[i]);
        if (!inodes[i].isDirectory()) {
          throw new FileAlreadyExistsException("Parent path is not a directory: "
              + pathbuilder+ " "+inodes[i].getLocalName());
        }
      }

      // create directories beginning from the first null index
      for(; i < inodes.length; i++) {
        pathbuilder.append(Path.SEPARATOR + names[i]);
        String cur = pathbuilder.toString();
        unprotectedMkdir(inodes, i, components[i], permissions,
            inheritPermission || i != components.length-1, now);
        if (inodes[i] == null) {
          return false;
        }
        // Directory creation also count towards FilesCreated
        // to match count of FilesDeleted metric.
        if (getFSNamesystem() != null)
          NameNode.getNameNodeMetrics().numFilesCreated.inc();
        editlog.logMkDir(cur, inodes[i]);
        if(NameNode.stateChangeLog.isDebugEnabled()) {
          NameNode.stateChangeLog.debug(
              "DIR* FSDirectory.mkdirs: created directory " + cur);
        }
      }
    } finally {
      writeUnlock();
    }
    return true;
  }

  /**
   */
  INode unprotectedMkdir(String src, PermissionStatus permissions,
                          long timestamp) throws QuotaExceededException,
                          UnresolvedLinkException {
    byte[][] components = INode.getPathComponents(src);
    INode[] inodes = new INode[components.length];
    writeLock();
    try {
      rootDir.getExistingPathINodes(components, inodes, false);
      unprotectedMkdir(inodes, inodes.length-1, components[inodes.length-1],
          permissions, false, timestamp);
      return inodes[inodes.length-1];
    } finally {
      writeUnlock();
    }
  }

  /** create a directory at index pos.
   * The parent path to the directory is at [0, pos-1].
   * All ancestors exist. Newly created one stored at index pos.
   */
  private void unprotectedMkdir(INode[] inodes, int pos,
      byte[] name, PermissionStatus permission, boolean inheritPermission,
      long timestamp) throws QuotaExceededException {
    inodes[pos] = addChild(inodes, pos, 
        new INodeDirectory(name, permission, timestamp),
        -1, inheritPermission );
  }
  
  /** Add a node child to the namespace. The full path name of the node is src.
   * childDiskspace should be -1, if unknown. 
   * QuotaExceededException is thrown if it violates quota limit */
  private <T extends INode> T addNode(String src, T child, 
        long childDiskspace, boolean inheritPermission) 
  throws QuotaExceededException, UnresolvedLinkException {
    byte[][] components = INode.getPathComponents(src);
    byte[] path = components[components.length-1];
    child.setLocalName(path);
    cacheName(child);
    INode[] inodes = new INode[components.length];
    writeLock();
    try {
      rootDir.getExistingPathINodes(components, inodes, false);
      return addChild(inodes, inodes.length-1, child, childDiskspace,
                      inheritPermission);
    } finally {
      writeUnlock();
    }
  }

  /**
   * Verify quota for adding or moving a new INode with required 
   * namespace and diskspace to a given position.
   *  
   * @param inodes INodes corresponding to a path
   * @param pos position where a new INode will be added
   * @param nsDelta needed namespace
   * @param dsDelta needed diskspace
   * @param commonAncestor Last node in inodes array that is a common ancestor
   *          for a INode that is being moved from one location to the other.
   *          Pass null if a node is not being moved.
   * @throws QuotaExceededException if quota limit is exceeded.
   */
  private void verifyQuota(INode[] inodes, int pos, long nsDelta, long dsDelta,
      INode commonAncestor) throws QuotaExceededException {
    if (!ready) {
      // Do not check quota if edits log is still being processed
      return;
    }
    if (nsDelta <= 0 && dsDelta <= 0) {
      // if quota is being freed or not being consumed
      return;
    }
    if (pos>inodes.length) {
      pos = inodes.length;
    }
    int i = pos - 1;
    try {
      // check existing components in the path  
      for(; i >= 0; i--) {
        if (commonAncestor == inodes[i]) {
          // Moving an existing node. Stop checking for quota when common
          // ancestor is reached
          return;
        }
        if (inodes[i].isQuotaSet()) { // a directory with quota
          INodeDirectoryWithQuota node =(INodeDirectoryWithQuota)inodes[i]; 
          node.verifyQuota(nsDelta, dsDelta);
        }
      }
    } catch (QuotaExceededException e) {
      e.setPathName(getFullPathName(inodes, i));
      throw e;
    }
  }
  
  /**
   * Verify quota for rename operation where srcInodes[srcInodes.length-1] moves
   * dstInodes[dstInodes.length-1]
   * 
   * @param srcInodes directory from where node is being moved.
   * @param dstInodes directory to where node is moved to.
   * @throws QuotaExceededException if quota limit is exceeded.
   */
  private void verifyQuotaForRename(INode[] srcInodes, INode[]dstInodes)
      throws QuotaExceededException {
    if (!ready) {
      // Do not check quota if edits log is still being processed
      return;
    }
    INode srcInode = srcInodes[srcInodes.length - 1];
    INode commonAncestor = null;
    for(int i =0;srcInodes[i] == dstInodes[i]; i++) {
      commonAncestor = srcInodes[i];
    }
    INode.DirCounts srcCounts = new INode.DirCounts();
    srcInode.spaceConsumedInTree(srcCounts);
    long nsDelta = srcCounts.getNsCount();
    long dsDelta = srcCounts.getDsCount();
    
    // Reduce the required quota by dst that is being removed
    INode dstInode = dstInodes[dstInodes.length - 1];
    if (dstInode != null) {
      INode.DirCounts dstCounts = new INode.DirCounts();
      dstInode.spaceConsumedInTree(dstCounts);
      nsDelta -= dstCounts.getNsCount();
      dsDelta -= dstCounts.getDsCount();
    }
    verifyQuota(dstInodes, dstInodes.length - 1, nsDelta, dsDelta,
        commonAncestor);
  }
  
  /** Add a node child to the inodes at index pos. 
   * Its ancestors are stored at [0, pos-1]. 
   * QuotaExceededException is thrown if it violates quota limit */
  private <T extends INode> T addChild(INode[] pathComponents, int pos,
      T child, long childDiskspace, boolean inheritPermission,
      boolean checkQuota) throws QuotaExceededException {
    INode.DirCounts counts = new INode.DirCounts();
    child.spaceConsumedInTree(counts);
    if (childDiskspace < 0) {
      childDiskspace = counts.getDsCount();
    }
    updateCount(pathComponents, pos, counts.getNsCount(), childDiskspace,
        checkQuota);
    if (pathComponents[pos-1] == null) {
      throw new NullPointerException("Panic: parent does not exist");
    }
    T addedNode = ((INodeDirectory)pathComponents[pos-1]).addChild(
        child, inheritPermission, true);
    if (addedNode == null) {
      updateCount(pathComponents, pos, -counts.getNsCount(), 
          -childDiskspace, true);
    }
    return addedNode;
  }

  private <T extends INode> T addChild(INode[] pathComponents, int pos,
      T child, long childDiskspace, boolean inheritPermission)
      throws QuotaExceededException {
    return addChild(pathComponents, pos, child, childDiskspace,
        inheritPermission, true);
  }
  
  private <T extends INode> T addChildNoQuotaCheck(INode[] pathComponents,
      int pos, T child, long childDiskspace, boolean inheritPermission) {
    T inode = null;
    try {
      inode = addChild(pathComponents, pos, child, childDiskspace,
          inheritPermission, false);
    } catch (QuotaExceededException e) {
      NameNode.LOG.warn("FSDirectory.addChildNoQuotaCheck - unexpected", e); 
    }
    return inode;
  }
  
  /** Remove an inode at index pos from the namespace.
   * Its ancestors are stored at [0, pos-1].
   * Count of each ancestor with quota is also updated.
   * Return the removed node; null if the removal fails.
   */
  private INode removeChild(INode[] pathComponents, int pos) {
    INode removedNode = 
      ((INodeDirectory)pathComponents[pos-1]).removeChild(pathComponents[pos]);
    if (removedNode != null) {
      INode.DirCounts counts = new INode.DirCounts();
      removedNode.spaceConsumedInTree(counts);
      updateCountNoQuotaCheck(pathComponents, pos,
                  -counts.getNsCount(), -counts.getDsCount());
    }
    return removedNode;
  }
  
  /**
   */
  String normalizePath(String src) {
    if (src.length() > 1 && src.endsWith("/")) {
      src = src.substring(0, src.length() - 1);
    }
    return src;
  }

  ContentSummary getContentSummary(String src) 
    throws FileNotFoundException, UnresolvedLinkException {
    String srcs = normalizePath(src);
    readLock();
    try {
      INode targetNode = rootDir.getNode(srcs, false);
      if (targetNode == null) {
        throw new FileNotFoundException("File does not exist: " + srcs);
      }
      else {
        return targetNode.computeContentSummary();
      }
    } finally {
      readUnlock();
    }
  }

  /** Update the count of each directory with quota in the namespace
   * A directory's count is defined as the total number inodes in the tree
   * rooted at the directory.
   * 
   * This is an update of existing state of the filesystem and does not
   * throw QuotaExceededException.
   */
  public void updateCountForINodeWithQuota() {
    updateCountForINodeWithQuota(rootDir, new INode.DirCounts(), 
                                 new ArrayList<INode>(50));
  }
  
  /** 
   * Update the count of the directory if it has a quota and return the count
   * 
   * This does not throw a QuotaExceededException. This is just an update
   * of of existing state and throwing QuotaExceededException does not help
   * with fixing the state, if there is a problem.
   * 
   * @param dir the root of the tree that represents the directory
   * @param counters counters for name space and disk space
   * @param nodesInPath INodes for the each of components in the path.
   */
  private static void updateCountForINodeWithQuota(INodeDirectory dir, 
                                               INode.DirCounts counts,
                                               ArrayList<INode> nodesInPath) {
    long parentNamespace = counts.nsCount;
    long parentDiskspace = counts.dsCount;
    
    counts.nsCount = 1L;//for self. should not call node.spaceConsumedInTree()
    counts.dsCount = 0L;
    
    /* We don't need nodesInPath if we could use 'parent' field in 
     * INode. using 'parent' is not currently recommended. */
    nodesInPath.add(dir);

    for (INode child : dir.getChildren()) {
      if (child.isDirectory()) {
        updateCountForINodeWithQuota((INodeDirectory)child, 
                                     counts, nodesInPath);
      } else if (child.isLink()) {
        counts.nsCount += 1;
      } else { // reduce recursive calls
        counts.nsCount += 1;
        counts.dsCount += ((INodeFile)child).diskspaceConsumed();
      }
    }
      
    if (dir.isQuotaSet()) {
      ((INodeDirectoryWithQuota)dir).setSpaceConsumed(counts.nsCount,
                                                      counts.dsCount);

      // check if quota is violated for some reason.
      if ((dir.getNsQuota() >= 0 && counts.nsCount > dir.getNsQuota()) ||
          (dir.getDsQuota() >= 0 && counts.dsCount > dir.getDsQuota())) {

        // can only happen because of a software bug. the bug should be fixed.
        StringBuilder path = new StringBuilder(512);
        for (INode n : nodesInPath) {
          path.append('/');
          path.append(n.getLocalName());
        }
        
        NameNode.LOG.warn("Quota violation in image for " + path + 
                          " (Namespace quota : " + dir.getNsQuota() +
                          " consumed : " + counts.nsCount + ")" +
                          " (Diskspace quota : " + dir.getDsQuota() +
                          " consumed : " + counts.dsCount + ").");
      }            
    }
      
    // pop 
    nodesInPath.remove(nodesInPath.size()-1);
    
    counts.nsCount += parentNamespace;
    counts.dsCount += parentDiskspace;
  }
  
  /**
   * See {@link ClientProtocol#setQuota(String, long, long)} for the contract.
   * Sets quota for for a directory.
   * @returns INodeDirectory if any of the quotas have changed. null other wise.
   * @throws FileNotFoundException if the path does not exist or is a file
   * @throws QuotaExceededException if the directory tree size is 
   *                                greater than the given quota
   * @throws UnresolvedLinkException if a symlink is encountered in src.
   */
  INodeDirectory unprotectedSetQuota(String src, long nsQuota, long dsQuota)
    throws FileNotFoundException, QuotaExceededException, 
    UnresolvedLinkException {
    // sanity check
    if ((nsQuota < 0 && nsQuota != FSConstants.QUOTA_DONT_SET && 
         nsQuota < FSConstants.QUOTA_RESET) || 
        (dsQuota < 0 && dsQuota != FSConstants.QUOTA_DONT_SET && 
          dsQuota < FSConstants.QUOTA_RESET)) {
      throw new IllegalArgumentException("Illegal value for nsQuota or " +
                                         "dsQuota : " + nsQuota + " and " +
                                         dsQuota);
    }
    
    String srcs = normalizePath(src);

    writeLock();
    try {
      INode[] inodes = rootDir.getExistingPathINodes(src, true);
      INode targetNode = inodes[inodes.length-1];
      if (targetNode == null) {
        throw new FileNotFoundException("Directory does not exist: " + srcs);
      } else if (!targetNode.isDirectory()) {
        throw new FileNotFoundException("Cannot set quota on a file: " + srcs);  
      } else if (targetNode.isRoot() && nsQuota == FSConstants.QUOTA_RESET) {
        throw new IllegalArgumentException("Cannot clear namespace quota on root.");
      } else { // a directory inode
        INodeDirectory dirNode = (INodeDirectory)targetNode;
        long oldNsQuota = dirNode.getNsQuota();
        long oldDsQuota = dirNode.getDsQuota();
        if (nsQuota == FSConstants.QUOTA_DONT_SET) {
          nsQuota = oldNsQuota;
        }
        if (dsQuota == FSConstants.QUOTA_DONT_SET) {
          dsQuota = oldDsQuota;
        }        

        if (dirNode instanceof INodeDirectoryWithQuota) { 
          // a directory with quota; so set the quota to the new value
          ((INodeDirectoryWithQuota)dirNode).setQuota(nsQuota, dsQuota);
        } else {
          // a non-quota directory; so replace it with a directory with quota
          INodeDirectoryWithQuota newNode = 
            new INodeDirectoryWithQuota(nsQuota, dsQuota, dirNode);
          // non-root directory node; parent != null
          INodeDirectory parent = (INodeDirectory)inodes[inodes.length-2];
          dirNode = newNode;
          parent.replaceChild(newNode);
        }
        return (oldNsQuota != nsQuota || oldDsQuota != dsQuota) ? dirNode : null;
      }
    } finally {
      writeUnlock();
    }
  }
  
  /**
   * See {@link ClientProtocol#setQuota(String, long, long)} for the 
   * contract.
   * @see #unprotectedSetQuota(String, long, long)
   */
  void setQuota(String src, long nsQuota, long dsQuota) 
    throws FileNotFoundException, QuotaExceededException,
    UnresolvedLinkException { 
    writeLock();
    try {
      INodeDirectory dir = unprotectedSetQuota(src, nsQuota, dsQuota);
      if (dir != null) {
        editlog.logSetQuota(src, dir.getNsQuota(), 
                                         dir.getDsQuota());
      }
    } finally {
      writeUnlock();
    }
  }
  
  long totalInodes() {
    readLock();
    try {
      return rootDir.numItemsInTree();
    } finally {
      readUnlock();
    }
  }

  /**
   * Sets the access time on the file. Logs it in the transaction log
   */
  void setTimes(String src, INodeFile inode, long mtime, long atime, boolean force) {
    if (unprotectedSetTimes(src, inode, mtime, atime, force)) {
      editlog.logTimes(src, mtime, atime);
    }
  }

  boolean unprotectedSetTimes(String src, long mtime, long atime, boolean force) 
    throws UnresolvedLinkException {
    writeLock();
    try {
      INodeFile inode = getFileINode(src);
      return unprotectedSetTimes(src, inode, mtime, atime, force);
    } finally {
      writeUnlock();
    }
  }

  private boolean unprotectedSetTimes(String src, INodeFile inode, long mtime,
                                      long atime, boolean force) {
    boolean status = false;
    if (mtime != -1) {
      inode.setModificationTimeForce(mtime);
      status = true;
    }
    if (atime != -1) {
      long inodeTime = inode.getAccessTime();

      // if the last access time update was within the last precision interval, then
      // no need to store access time
      if (atime <= inodeTime + getFSNamesystem().getAccessTimePrecision() && !force) {
        status =  false;
      } else {
        inode.setAccessTime(atime);
        status = true;
      }
    } 
    return status;
  }

  /**
   * Reset the entire namespace tree.
   */
  public void reset() {
    rootDir = new INodeDirectoryWithQuota(INodeDirectory.ROOT_NAME,
        getFSNamesystem().createFsOwnerPermissions(new FsPermission((short)0755)),
        Integer.MAX_VALUE, -1);
  }

  /**
   * create an hdfs file status from an inode
   * 
   * @param path the local name
   * @param node inode
   * @param needLocation if block locations need to be included or not
   * @return a file status
   * @throws IOException if any error occurs
   */
  private HdfsFileStatus createFileStatus(byte[] path, INode node,
      boolean needLocation) throws IOException {
    if (needLocation) {
      return createLocatedFileStatus(path, node);
    } else {
      return createFileStatus(path, node);
    }
  }
  /**
   * Create FileStatus by file INode 
   */
   private HdfsFileStatus createFileStatus(byte[] path, INode node) {
     long size = 0;     // length is zero for directories
     short replication = 0;
     long blocksize = 0;
     if (node instanceof INodeFile) {
       INodeFile fileNode = (INodeFile)node;
       size = fileNode.computeFileSize(true);
       replication = fileNode.getReplication();
       blocksize = fileNode.getPreferredBlockSize();
     }
     return new HdfsFileStatus(
        size, 
        node.isDirectory(), 
        replication, 
        blocksize,
        node.getModificationTime(),
        node.getAccessTime(),
        node.getFsPermission(),
        node.getUserName(),
        node.getGroupName(),
        node.isLink() ? ((INodeSymlink)node).getSymlink() : null,
        path);
  }

   /**
    * Create FileStatus with location info by file INode 
    */
    private HdfsLocatedFileStatus createLocatedFileStatus(
        byte[] path, INode node) throws IOException {
      long size = 0;     // length is zero for directories
      short replication = 0;
      long blocksize = 0;
      LocatedBlocks loc = null;
      if (node instanceof INodeFile) {
        INodeFile fileNode = (INodeFile)node;
        size = fileNode.computeFileSize(true);
        replication = fileNode.getReplication();
        blocksize = fileNode.getPreferredBlockSize();
        loc = getFSNamesystem().getBlockLocationsInternal(
            fileNode, 0L, size, false);
        if (loc==null) {
          loc = new LocatedBlocks();
        }
      }
      return new HdfsLocatedFileStatus(
          size, 
          node.isDirectory(), 
          replication, 
          blocksize,
          node.getModificationTime(),
          node.getAccessTime(),
          node.getFsPermission(),
          node.getUserName(),
          node.getGroupName(),
          node.isLink() ? ((INodeSymlink)node).getSymlink() : null,
          path,
          loc);
      }

    
  /**
   * Add the given symbolic link to the fs. Record it in the edits log.
   */
  INodeSymlink addSymlink(String path, String target,
      PermissionStatus dirPerms, boolean createParent)
      throws UnresolvedLinkException, FileAlreadyExistsException,
      QuotaExceededException, IOException {
    waitForReady();

    final long modTime = now();
    if (createParent) {
      final String parent = new Path(path).getParent().toString();
      if (!mkdirs(parent, dirPerms, true, modTime)) {
        return null;
      }
    }
    final String userName = UserGroupInformation.getCurrentUser().getUserName();
    INodeSymlink newNode = unprotectedSymlink(path, target, modTime, modTime,
      new PermissionStatus(userName, null, FsPermission.getDefault()));         
    if (newNode == null) {
      NameNode.stateChangeLog.info("DIR* FSDirectory.addSymlink: "
                                   +"failed to add "+path
                                   +" to the file system");
      return null;
    }
    editlog.logSymlink(path, target, modTime, modTime, newNode);
    
    if(NameNode.stateChangeLog.isDebugEnabled()) {
      NameNode.stateChangeLog.debug("DIR* FSDirectory.addSymlink: "
          +path+" is added to the file system");
    }
    return newNode;
  }

  /**
   * Add the specified path into the namespace. Invoked from edit log processing.
   */
  INodeSymlink unprotectedSymlink(String path, String target, long modTime, 
                                  long atime, PermissionStatus perm) 
      throws UnresolvedLinkException {
    INodeSymlink newNode = new INodeSymlink(target, modTime, atime, perm);
    try {
      writeLock();
      try {
        newNode = addNode(path, newNode, UNKNOWN_DISK_SPACE, false);
      } finally {
        writeUnlock();
      }
    } catch (UnresolvedLinkException e) {
      /* All UnresolvedLinkExceptions should have been resolved by now, but we
       * should re-throw them in case that changes so they are not swallowed 
       * by catching IOException below.
       */
      throw e;
    } catch (IOException e) {
      return null;
    }
    return newNode;
  }
  
  /**
   * Caches frequently used file names to reuse file name objects and
   * reduce heap size.
   */
  void cacheName(INode inode) {
    // Name is cached only for files
    if (inode.isDirectory() || inode.isLink()) {
      return;
    }
    ByteArray name = new ByteArray(inode.getLocalNameBytes());
    name = nameCache.put(name);
    if (name != null) {
      inode.setLocalName(name.getBytes());
    }
  }
}<|MERGE_RESOLUTION|>--- conflicted
+++ resolved
@@ -105,19 +105,6 @@
    */
   private final NameCache<ByteArray> nameCache;
 
-<<<<<<< HEAD
-    //<<<<<<< .merge_file_l56uNo
-    //FSDirectory(FSNamesystem ns, Configuration conf) {
-    //=======
-  /** Access an existing dfs name directory. */
-  //FSDirectory(FSNamesystem ns, Configuration conf) throws IOException {
-      //this(new FSImage(conf), ns, conf);
-      //}
-
-      //FSDirectory(FSImage fsImage, FSNamesystem ns, Configuration conf) {
-      //>>>>>>> .merge_file_TdIjEl
-=======
->>>>>>> e05c9f81
   FSDirectory(FSNamesystem ns, Configuration conf) {
     this.bLock = new ReentrantReadWriteLock(true); // fair
     this.cond = bLock.writeLock().newCondition();
