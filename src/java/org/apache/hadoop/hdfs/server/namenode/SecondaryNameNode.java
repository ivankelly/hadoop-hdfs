--- conflicted
+++ resolved
@@ -331,88 +331,57 @@
    */
   private void downloadCheckpointFiles(final CheckpointSignature sig
                                       ) throws IOException {
-<<<<<<< HEAD
-    
-    checkpointImage.cTime = sig.cTime;
-    checkpointImage.mostRecentSavedImageIndex = sig.newestImageIndex;
-
-    // get fsimage
-    String fileid = "getimage=" + sig.newestImageIndex;
-
-    Collection<File> list = checkpointImage.getFiles(
-      NameNodeFile.IMAGE, NameNodeDirType.IMAGE, (int)sig.newestImageIndex);
-    File[] srcNames = list.toArray(new File[list.size()]);
-    assert srcNames.length > 0 : "No checkpoint targets.";
-    TransferFsImage.getFileClient(fsName, fileid, srcNames);
-
-    LOG.info("Downloaded file " + srcNames[0].getName() + " size " +
-             srcNames[0].length() + " bytes.");
-
-    // sig.editsTime is the edit log it's currently writing to (unfinalized)
-    // so we download all less than it.
-    for (long i = sig.newestImageIndex; i <= sig.newestFinalizedEditLogIndex; i++) {
-      // get edits file
-      fileid = "getedit=" + i;
-      list = getFSImage().getFiles(
-        NameNodeFile.EDITS, NameNodeDirType.EDITS, (int)i);
-      srcNames = list.toArray(new File[list.size()]);;
-      assert srcNames.length > 0 : "No checkpoint targets.";
-      TransferFsImage.getFileClient(fsName, fileid, srcNames);
-      LOG.info("Downloaded file " + srcNames[0].getName() + " size " +
-               srcNames[0].length() + " bytes.");
-    }
-=======
     try {
-        UserGroupInformation.getCurrentUser().doAs(new PrivilegedExceptionAction<Void>() {
-  
+      UserGroupInformation.getCurrentUser().doAs(new PrivilegedExceptionAction<Void>() {
+          
           @Override
           public Void run() throws Exception {
             checkpointImage.cTime = sig.cTime;
-            checkpointImage.checkpointTime = sig.checkpointTime;
-        
+            checkpointImage.mostRecentSavedImageIndex = sig.newestImageIndex;
+            
             // get fsimage
-            String fileid = "getimage=1";
-            Collection<File> list = checkpointImage.getFiles(NameNodeFile.IMAGE,
-                NameNodeDirType.IMAGE);
+            String fileid = "getimage=" + sig.newestImageIndex;
+            
+            Collection<File> list = checkpointImage.getFiles(NameNodeFile.IMAGE, 
+                                                             NameNodeDirType.IMAGE, 
+                                                             (int)sig.newestImageIndex);
             File[] srcNames = list.toArray(new File[list.size()]);
             assert srcNames.length > 0 : "No checkpoint targets.";
             TransferFsImage.getFileClient(fsName, fileid, srcNames);
+            
             LOG.info("Downloaded file " + srcNames[0].getName() + " size " +
                      srcNames[0].length() + " bytes.");
-        
-            // get edits file
-            fileid = "getedit=1";
-            list = getFSImage().getFiles(NameNodeFile.EDITS, NameNodeDirType.EDITS);
-            srcNames = list.toArray(new File[list.size()]);;
-            assert srcNames.length > 0 : "No checkpoint targets.";
-            TransferFsImage.getFileClient(fsName, fileid, srcNames);
-            LOG.info("Downloaded file " + srcNames[0].getName() + " size " +
-                srcNames[0].length() + " bytes.");
-        
-            checkpointImage.checkpointUploadDone();
+            
+            // sig.editsTime is the edit log it's currently writing to (unfinalized)
+            // so we download all less than it.
+            for (long i = sig.newestImageIndex; i <= sig.newestFinalizedEditLogIndex; i++) {
+              // get edits file
+              fileid = "getedit=" + i;
+              list = getFSImage().getFiles(NameNodeFile.EDITS, 
+                                           NameNodeDirType.EDITS, (int)i);
+              srcNames = list.toArray(new File[list.size()]);;
+              assert srcNames.length > 0 : "No checkpoint targets.";
+              TransferFsImage.getFileClient(fsName, fileid, srcNames);
+              LOG.info("Downloaded file " + srcNames[0].getName() + " size " +
+                       srcNames[0].length() + " bytes.");
+            }
             return null;
           }
         });
-      } catch (InterruptedException e) {
-        throw new RuntimeException(e);
-      }
->>>>>>> 0cfafce7
+    } catch (InterruptedException e) {
+      throw new RuntimeException(e);
+    }
   }
 
   /**
    * Copy the new fsimage into the NameNode
    */
   private void putFSImage(CheckpointSignature sig) throws IOException {
-<<<<<<< HEAD
     String fileid = "putimage=" +
       (sig.newestFinalizedEditLogIndex + 1) +
       "&port=" + infoPort +
       "&machine=" +
-      InetAddress.getLocalHost().getHostAddress() +
-=======
-    String fileid = "putimage=1&port=" + imagePort +
-      "&machine=" + infoBindAddress + 
->>>>>>> 0cfafce7
+      infoBindAddress +
       "&token=" + sig.toString();
     LOG.info("Posted URL " + fsName + fileid);
     TransferFsImage.getFileClient(fsName, fileid, (File[])null);
