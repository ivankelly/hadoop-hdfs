--- conflicted
+++ resolved
@@ -381,7 +381,7 @@
     String fileid = "putimage=1&port=" + imagePort +
       "&machine=" + infoBindAddress + 
       "&token=" + sig.toString() +
-      "&newChecksum=" + checkpointImage.imageDigest;
+	"&newChecksum=" + storage.getImageDigest();
     LOG.info("Posted URL " + fsName + fileid);
     TransferFsImage.getFileClient(fsName, fileid, (File[])null);
   }
@@ -444,13 +444,9 @@
                             "after uploading new image to NameNode");
     }
 
-<<<<<<< HEAD
-    namenode.rollFsImage();
+
+    namenode.rollFsImage(sig);
     persistenceManager.endCheckpoint();
-=======
-    namenode.rollFsImage(sig);
-    checkpointImage.endCheckpoint();
->>>>>>> 23f1ecd1
 
     LOG.warn("Checkpoint done. New Image Size: " + persistenceManager.getCheckpointSize());
   }
