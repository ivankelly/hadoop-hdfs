--- conflicted
+++ resolved
@@ -39,12 +39,6 @@
 import org.apache.hadoop.hdfs.server.common.Storage.StorageDirectory;
 import org.apache.hadoop.conf.Configuration;
 
-<<<<<<< HEAD
-@InterfaceAudience.Private
-public class BackupStorage extends FSImage {
-  // FIXME DELETE THIS WHOLE FILE
- /**
-=======
 import org.apache.hadoop.hdfs.server.namenode.NNStorage.StorageListener;
 import org.apache.hadoop.hdfs.server.namenode.NNStorage.NameNodeFile;
 
@@ -52,7 +46,6 @@
 public class BackupStorage extends FSImage {
   // FIXME DELETE THIS WHOLE FILE
   /**
->>>>>>> e05c9f81
    */
   BackupStorage(Configuration conf, NNStorage storage) {
     super(conf,storage);
