/**
 * Licensed to the Apache Software Foundation (ASF) under one
 * or more contributor license agreements.  See the NOTICE file
 * distributed with this work for additional information
 * regarding copyright ownership.  The ASF licenses this file
 * to you under the Apache License, Version 2.0 (the
 * "License"); you may not use this file except in compliance
 * with the License.  You may obtain a copy of the License at
 *
 *     http://www.apache.org/licenses/LICENSE-2.0
 *
 * Unless required by applicable law or agreed to in writing, software
 * distributed under the License is distributed on an "AS IS" BASIS,
 * WITHOUT WARRANTIES OR CONDITIONS OF ANY KIND, either express or implied.
 * See the License for the specific language governing permissions and
 * limitations under the License.
 */
package org.apache.hadoop.hdfs.server.namenode;

import java.io.DataInputStream;
import java.io.File;
import java.io.IOException;
import java.net.URI;
import java.util.Collection;
import java.util.Iterator;

import org.apache.hadoop.classification.InterfaceAudience;
import org.apache.hadoop.hdfs.server.common.HdfsConstants;
import org.apache.hadoop.hdfs.server.common.InconsistentFSStateException;
import org.apache.hadoop.hdfs.server.common.Storage.StorageState;

import static org.apache.hadoop.hdfs.server.common.Util.now;
import org.apache.hadoop.hdfs.server.namenode.FSImage;
import org.apache.hadoop.hdfs.server.namenode.EditLogFileInputStream;
import org.apache.hadoop.hdfs.server.protocol.NamenodeRegistration;
import org.apache.hadoop.hdfs.server.protocol.NamenodeProtocol;
import org.apache.hadoop.io.LongWritable;

<<<<<<< HEAD
import org.apache.hadoop.hdfs.server.common.Storage.StorageDirectory;
import org.apache.hadoop.conf.Configuration;
=======
@InterfaceAudience.Private
public class BackupStorage extends FSImage {
  // Names of the journal spool directory and the spool file
  private static final String STORAGE_JSPOOL_DIR = "jspool";
  private static final String STORAGE_JSPOOL_FILE = 
                                              NameNodeFile.EDITS_NEW.getName();

  /** Backup input stream for loading edits into memory */
  private EditLogBackupInputStream backupInputStream;

  /** Is journal spooling in progress */
  volatile JSpoolState jsState;
>>>>>>> bac9fe1f


<<<<<<< HEAD
import org.apache.hadoop.hdfs.server.namenode.NNStorage.StorageErrorListener;
import org.apache.hadoop.hdfs.server.namenode.NNStorage.NameNodeFile;
=======
  /**
   * Reset storage directories.
   * <p>
   * Unlock the storage.
   * Rename <code>current</code> to <code>lastcheckpoint.tmp</code>
   * and recreate empty <code>current</code>.
   * @throws IOException
   */
  synchronized void reset() throws IOException {
    // reset NameSpace tree
    FSDirectory fsDir = getFSNamesystem().dir;
    fsDir.reset();

    // unlock, close and rename storage directories
    unlockAll();
    // recover from unsuccessful checkpoint if necessary
    recoverCreateRead(getImageDirectories(), getEditsDirectories());
    // rename and recreate
    for(StorageDirectory sd : storageDirs) {
      // rename current to lastcheckpoint.tmp
      moveCurrent(sd);
    }
  }

  /**
   * Load checkpoint from local files only if the memory state is empty.<br>
   * Set new checkpoint time received from the name-node.<br>
   * Move <code>lastcheckpoint.tmp</code> to <code>previous.checkpoint</code>.
   * @throws IOException
   */
  void loadCheckpoint(CheckpointSignature sig) throws IOException {
    // load current image and journal if it is not in memory already
    if(!editLog.isOpen())
      editLog.open();

    FSDirectory fsDir = getFSNamesystem().dir;
    if(fsDir.isEmpty()) {
      Iterator<StorageDirectory> itImage = dirIterator(NameNodeDirType.IMAGE);
      Iterator<StorageDirectory> itEdits = dirIterator(NameNodeDirType.EDITS);
      if(!itImage.hasNext() || ! itEdits.hasNext())
        throw new IOException("Could not locate checkpoint directories");
      StorageDirectory sdName = itImage.next();
      StorageDirectory sdEdits = itEdits.next();
      getFSDirectoryRootLock().writeLock();
      try { // load image under rootDir lock
        loadFSImage(FSImage.getImageFile(sdName, NameNodeFile.IMAGE));
      } finally {
        getFSDirectoryRootLock().writeUnlock();
      }
      loadFSEdits(sdEdits);
    }

    // set storage fields
    setStorageInfo(sig);
    checkpointTime = sig.checkpointTime;
  }

  /**
   * Save meta-data into fsimage files.
   * and create empty edits.
   */
  void saveCheckpoint() throws IOException {
    saveNamespace(false);
  }

  private FSDirectory getFSDirectoryRootLock() {
    return getFSNamesystem().dir;
  }

  static File getJSpoolDir(StorageDirectory sd) {
    return new File(sd.getRoot(), STORAGE_JSPOOL_DIR);
  }

  static File getJSpoolFile(StorageDirectory sd) {
    return new File(getJSpoolDir(sd), STORAGE_JSPOOL_FILE);
  }

  /**
   * Journal writer journals new meta-data state.
   * <ol>
   * <li> If Journal Spool state is OFF then journal records (edits)
   * are applied directly to meta-data state in memory and are written 
   * to the edits file(s).</li>
   * <li> If Journal Spool state is INPROGRESS then records are only 
   * written to edits.new file, which is called Spooling.</li>
   * <li> Journal Spool state WAIT blocks journaling until the
   * Journal Spool reader finalizes merging of the spooled data and
   * switches to applying journal to memory.</li>
   * </ol>
   * @param length length of data.
   * @param data serialized journal records.
   * @throws IOException
   * @see #convergeJournalSpool()
   */
  synchronized void journal(int length, byte[] data) throws IOException {
    assert backupInputStream.length() == 0 : "backup input stream is not empty";
    try {
      switch(jsState) {
        case WAIT:
        case OFF:
          // wait until spooling is off
          waitSpoolEnd();
          // update NameSpace in memory
          backupInputStream.setBytes(data);
          FSEditLogLoader logLoader = new FSEditLogLoader(namesystem);
          logLoader.loadEditRecords(getLayoutVersion(),
                    backupInputStream.getDataInputStream(), true);
          getFSNamesystem().dir.updateCountForINodeWithQuota(); // inefficient!
          break;
        case INPROGRESS:
          break;
      }
      // write to files
      editLog.logEdit(length, data);
      editLog.logSync();
    } finally {
      backupInputStream.clear();
    }
  }

  private synchronized void waitSpoolEnd() {
    while(jsState == JSpoolState.WAIT) {
      try {
        wait();
      } catch (InterruptedException  e) {}
    }
    // now spooling should be off, verifying just in case
    assert jsState == JSpoolState.OFF : "Unexpected JSpool state: " + jsState;
  }
>>>>>>> bac9fe1f

@InterfaceAudience.Private
public class BackupStorage extends FSImage {
  // FIXME DELETE THIS WHOLE FILE
  /**
   */
  BackupStorage(Configuration conf, NNStorage storage) {
    super(conf,storage);
  }

<<<<<<< HEAD
=======
  synchronized void setCheckpointTime(int length, byte[] data)
  throws IOException {
    assert backupInputStream.length() == 0 : "backup input stream is not empty";
    try {
      // unpack new checkpoint time
      backupInputStream.setBytes(data);
      DataInputStream in = backupInputStream.getDataInputStream();
      byte op = in.readByte();
      assert op == NamenodeProtocol.JA_CHECKPOINT_TIME;
      LongWritable lw = new LongWritable();
      lw.readFields(in);
      setCheckpointTime(lw.get());
    } finally {
      backupInputStream.clear();
    }
  }

  /**
   * Merge Journal Spool to memory.<p>
   * Journal Spool reader reads journal records from edits.new.
   * When it reaches the end of the file it sets {@link JSpoolState} to WAIT.
   * This blocks journaling (see {@link #journal(int,byte[])}.
   * The reader
   * <ul>
   * <li> reads remaining journal records if any,</li>
   * <li> renames edits.new to edits,</li>
   * <li> sets {@link JSpoolState} to OFF,</li> 
   * <li> and notifies the journaling thread.</li>
   * </ul>
   * Journaling resumes with applying new journal records to the memory state,
   * and writing them into edits file(s).
   */
  void convergeJournalSpool() throws IOException {
    Iterator<StorageDirectory> itEdits = dirIterator(NameNodeDirType.EDITS);
    if(! itEdits.hasNext())
      throw new IOException("Could not locate checkpoint directories");
    StorageDirectory sdEdits = itEdits.next();
    int numEdits = 0;
    File jSpoolFile = getJSpoolFile(sdEdits);
    long startTime = now();
    if(jSpoolFile.exists()) {
      // load edits.new
      EditLogFileInputStream edits = new EditLogFileInputStream(jSpoolFile);
      DataInputStream in = edits.getDataInputStream();
      FSEditLogLoader logLoader = new FSEditLogLoader(namesystem);
      numEdits += logLoader.loadFSEdits(in, false);

      // first time reached the end of spool
      jsState = JSpoolState.WAIT;
      numEdits += logLoader.loadEditRecords(getLayoutVersion(), in, true);
      getFSNamesystem().dir.updateCountForINodeWithQuota();
      edits.close();
    }

    FSImage.LOG.info("Edits file " + jSpoolFile.getCanonicalPath() 
        + " of size " + jSpoolFile.length() + " edits # " + numEdits 
        + " loaded in " + (now()-startTime)/1000 + " seconds.");

    // rename spool edits.new to edits making it in sync with the active node
    // subsequent journal records will go directly to edits
    editLog.revertFileStreams(STORAGE_JSPOOL_DIR + "/" + STORAGE_JSPOOL_FILE);

    // write version file
    resetVersion(false);

    // wake up journal writer
    synchronized(this) {
      jsState = JSpoolState.OFF;
      notifyAll();
    }

    // Rename lastcheckpoint.tmp to previous.checkpoint
    for(StorageDirectory sd : storageDirs) {
      moveLastCheckpoint(sd);
    }
  }
>>>>>>> bac9fe1f
}<|MERGE_RESOLUTION|>--- conflicted
+++ resolved
@@ -36,159 +36,9 @@
 import org.apache.hadoop.hdfs.server.protocol.NamenodeProtocol;
 import org.apache.hadoop.io.LongWritable;
 
-<<<<<<< HEAD
+
 import org.apache.hadoop.hdfs.server.common.Storage.StorageDirectory;
 import org.apache.hadoop.conf.Configuration;
-=======
-@InterfaceAudience.Private
-public class BackupStorage extends FSImage {
-  // Names of the journal spool directory and the spool file
-  private static final String STORAGE_JSPOOL_DIR = "jspool";
-  private static final String STORAGE_JSPOOL_FILE = 
-                                              NameNodeFile.EDITS_NEW.getName();
-
-  /** Backup input stream for loading edits into memory */
-  private EditLogBackupInputStream backupInputStream;
-
-  /** Is journal spooling in progress */
-  volatile JSpoolState jsState;
->>>>>>> bac9fe1f
-
-
-<<<<<<< HEAD
-import org.apache.hadoop.hdfs.server.namenode.NNStorage.StorageErrorListener;
-import org.apache.hadoop.hdfs.server.namenode.NNStorage.NameNodeFile;
-=======
-  /**
-   * Reset storage directories.
-   * <p>
-   * Unlock the storage.
-   * Rename <code>current</code> to <code>lastcheckpoint.tmp</code>
-   * and recreate empty <code>current</code>.
-   * @throws IOException
-   */
-  synchronized void reset() throws IOException {
-    // reset NameSpace tree
-    FSDirectory fsDir = getFSNamesystem().dir;
-    fsDir.reset();
-
-    // unlock, close and rename storage directories
-    unlockAll();
-    // recover from unsuccessful checkpoint if necessary
-    recoverCreateRead(getImageDirectories(), getEditsDirectories());
-    // rename and recreate
-    for(StorageDirectory sd : storageDirs) {
-      // rename current to lastcheckpoint.tmp
-      moveCurrent(sd);
-    }
-  }
-
-  /**
-   * Load checkpoint from local files only if the memory state is empty.<br>
-   * Set new checkpoint time received from the name-node.<br>
-   * Move <code>lastcheckpoint.tmp</code> to <code>previous.checkpoint</code>.
-   * @throws IOException
-   */
-  void loadCheckpoint(CheckpointSignature sig) throws IOException {
-    // load current image and journal if it is not in memory already
-    if(!editLog.isOpen())
-      editLog.open();
-
-    FSDirectory fsDir = getFSNamesystem().dir;
-    if(fsDir.isEmpty()) {
-      Iterator<StorageDirectory> itImage = dirIterator(NameNodeDirType.IMAGE);
-      Iterator<StorageDirectory> itEdits = dirIterator(NameNodeDirType.EDITS);
-      if(!itImage.hasNext() || ! itEdits.hasNext())
-        throw new IOException("Could not locate checkpoint directories");
-      StorageDirectory sdName = itImage.next();
-      StorageDirectory sdEdits = itEdits.next();
-      getFSDirectoryRootLock().writeLock();
-      try { // load image under rootDir lock
-        loadFSImage(FSImage.getImageFile(sdName, NameNodeFile.IMAGE));
-      } finally {
-        getFSDirectoryRootLock().writeUnlock();
-      }
-      loadFSEdits(sdEdits);
-    }
-
-    // set storage fields
-    setStorageInfo(sig);
-    checkpointTime = sig.checkpointTime;
-  }
-
-  /**
-   * Save meta-data into fsimage files.
-   * and create empty edits.
-   */
-  void saveCheckpoint() throws IOException {
-    saveNamespace(false);
-  }
-
-  private FSDirectory getFSDirectoryRootLock() {
-    return getFSNamesystem().dir;
-  }
-
-  static File getJSpoolDir(StorageDirectory sd) {
-    return new File(sd.getRoot(), STORAGE_JSPOOL_DIR);
-  }
-
-  static File getJSpoolFile(StorageDirectory sd) {
-    return new File(getJSpoolDir(sd), STORAGE_JSPOOL_FILE);
-  }
-
-  /**
-   * Journal writer journals new meta-data state.
-   * <ol>
-   * <li> If Journal Spool state is OFF then journal records (edits)
-   * are applied directly to meta-data state in memory and are written 
-   * to the edits file(s).</li>
-   * <li> If Journal Spool state is INPROGRESS then records are only 
-   * written to edits.new file, which is called Spooling.</li>
-   * <li> Journal Spool state WAIT blocks journaling until the
-   * Journal Spool reader finalizes merging of the spooled data and
-   * switches to applying journal to memory.</li>
-   * </ol>
-   * @param length length of data.
-   * @param data serialized journal records.
-   * @throws IOException
-   * @see #convergeJournalSpool()
-   */
-  synchronized void journal(int length, byte[] data) throws IOException {
-    assert backupInputStream.length() == 0 : "backup input stream is not empty";
-    try {
-      switch(jsState) {
-        case WAIT:
-        case OFF:
-          // wait until spooling is off
-          waitSpoolEnd();
-          // update NameSpace in memory
-          backupInputStream.setBytes(data);
-          FSEditLogLoader logLoader = new FSEditLogLoader(namesystem);
-          logLoader.loadEditRecords(getLayoutVersion(),
-                    backupInputStream.getDataInputStream(), true);
-          getFSNamesystem().dir.updateCountForINodeWithQuota(); // inefficient!
-          break;
-        case INPROGRESS:
-          break;
-      }
-      // write to files
-      editLog.logEdit(length, data);
-      editLog.logSync();
-    } finally {
-      backupInputStream.clear();
-    }
-  }
-
-  private synchronized void waitSpoolEnd() {
-    while(jsState == JSpoolState.WAIT) {
-      try {
-        wait();
-      } catch (InterruptedException  e) {}
-    }
-    // now spooling should be off, verifying just in case
-    assert jsState == JSpoolState.OFF : "Unexpected JSpool state: " + jsState;
-  }
->>>>>>> bac9fe1f
 
 @InterfaceAudience.Private
 public class BackupStorage extends FSImage {
@@ -199,83 +49,6 @@
     super(conf,storage);
   }
 
-<<<<<<< HEAD
-=======
-  synchronized void setCheckpointTime(int length, byte[] data)
-  throws IOException {
-    assert backupInputStream.length() == 0 : "backup input stream is not empty";
-    try {
-      // unpack new checkpoint time
-      backupInputStream.setBytes(data);
-      DataInputStream in = backupInputStream.getDataInputStream();
-      byte op = in.readByte();
-      assert op == NamenodeProtocol.JA_CHECKPOINT_TIME;
-      LongWritable lw = new LongWritable();
-      lw.readFields(in);
-      setCheckpointTime(lw.get());
-    } finally {
-      backupInputStream.clear();
-    }
-  }
+}
 
-  /**
-   * Merge Journal Spool to memory.<p>
-   * Journal Spool reader reads journal records from edits.new.
-   * When it reaches the end of the file it sets {@link JSpoolState} to WAIT.
-   * This blocks journaling (see {@link #journal(int,byte[])}.
-   * The reader
-   * <ul>
-   * <li> reads remaining journal records if any,</li>
-   * <li> renames edits.new to edits,</li>
-   * <li> sets {@link JSpoolState} to OFF,</li> 
-   * <li> and notifies the journaling thread.</li>
-   * </ul>
-   * Journaling resumes with applying new journal records to the memory state,
-   * and writing them into edits file(s).
-   */
-  void convergeJournalSpool() throws IOException {
-    Iterator<StorageDirectory> itEdits = dirIterator(NameNodeDirType.EDITS);
-    if(! itEdits.hasNext())
-      throw new IOException("Could not locate checkpoint directories");
-    StorageDirectory sdEdits = itEdits.next();
-    int numEdits = 0;
-    File jSpoolFile = getJSpoolFile(sdEdits);
-    long startTime = now();
-    if(jSpoolFile.exists()) {
-      // load edits.new
-      EditLogFileInputStream edits = new EditLogFileInputStream(jSpoolFile);
-      DataInputStream in = edits.getDataInputStream();
-      FSEditLogLoader logLoader = new FSEditLogLoader(namesystem);
-      numEdits += logLoader.loadFSEdits(in, false);
 
-      // first time reached the end of spool
-      jsState = JSpoolState.WAIT;
-      numEdits += logLoader.loadEditRecords(getLayoutVersion(), in, true);
-      getFSNamesystem().dir.updateCountForINodeWithQuota();
-      edits.close();
-    }
-
-    FSImage.LOG.info("Edits file " + jSpoolFile.getCanonicalPath() 
-        + " of size " + jSpoolFile.length() + " edits # " + numEdits 
-        + " loaded in " + (now()-startTime)/1000 + " seconds.");
-
-    // rename spool edits.new to edits making it in sync with the active node
-    // subsequent journal records will go directly to edits
-    editLog.revertFileStreams(STORAGE_JSPOOL_DIR + "/" + STORAGE_JSPOOL_FILE);
-
-    // write version file
-    resetVersion(false);
-
-    // wake up journal writer
-    synchronized(this) {
-      jsState = JSpoolState.OFF;
-      notifyAll();
-    }
-
-    // Rename lastcheckpoint.tmp to previous.checkpoint
-    for(StorageDirectory sd : storageDirs) {
-      moveLastCheckpoint(sd);
-    }
-  }
->>>>>>> bac9fe1f
-}